--- conflicted
+++ resolved
@@ -169,13 +169,6 @@
 	resQuery.Height = app.state.Height
 
 	return resQuery
-<<<<<<< HEAD
-}
-
-func (app *Application) PrepareProposal(
-	req types.RequestPrepareProposal) types.ResponsePrepareProposal {
-	return types.ResponsePrepareProposal{
-		BlockData: req.BlockData}
 }
 
 func (app *Application) ProcessProposal(
@@ -186,6 +179,4 @@
 		}
 	}
 	return types.ResponseProcessProposal{Status: types.ResponseProcessProposal_ACCEPT}
-=======
->>>>>>> b2409b33
 }