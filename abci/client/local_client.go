--- conflicted
+++ resolved
@@ -8,13 +8,10 @@
 	tmsync "github.com/tendermint/tendermint/libs/sync"
 )
 
-<<<<<<< HEAD
-=======
 // NOTE: use defer to unlock mutex because Application might panic (e.g., in
 // case of malicious tx or query). It only makes sense for publicly exposed
 // methods like CheckTx (/broadcast_tx_* RPC endpoint) or Query (/abci_query
 // RPC endpoint), but defers are used everywhere for the sake of consistency.
->>>>>>> 4d330ab4
 type localClient struct {
 	service.BaseService
 
@@ -24,15 +21,10 @@
 
 var _ Client = (*localClient)(nil)
 
-<<<<<<< HEAD
 // NewLocalClient creates a local client, which wraps the application interface that
 // Tendermint as the client will call to the application as the server. The only
 // difference, is that the local client has a global mutex which enforces serialization
 // of all the ABCI calls from Tendermint to the Application.
-=======
-// NewLocalClient creates a local client, which will be directly calling the
-// methods of the given app.
->>>>>>> 4d330ab4
 func NewLocalClient(mtx *tmsync.Mutex, app types.Application) Client {
 	if mtx == nil {
 		mtx = new(tmsync.Mutex)
@@ -114,27 +106,15 @@
 	return app.Application.LoadSnapshotChunk(ctx, req)
 }
 
-<<<<<<< HEAD
 func (app *localClient) ApplySnapshotChunk(ctx context.Context,
 	req *types.RequestApplySnapshotChunk) (*types.ResponseApplySnapshotChunk, error) {
-=======
-func (app *localClient) LoadSnapshotChunkSync(
-	req types.RequestLoadSnapshotChunk,
-) (*types.ResponseLoadSnapshotChunk, error) {
->>>>>>> 4d330ab4
 	app.mtx.Lock()
 	defer app.mtx.Unlock()
 
 	return app.Application.ApplySnapshotChunk(ctx, req)
 }
 
-<<<<<<< HEAD
 func (app *localClient) PrepareProposal(ctx context.Context, req *types.RequestPrepareProposal) (*types.ResponsePrepareProposal, error) {
-=======
-func (app *localClient) ApplySnapshotChunkSync(
-	req types.RequestApplySnapshotChunk,
-) (*types.ResponseApplySnapshotChunk, error) {
->>>>>>> 4d330ab4
 	app.mtx.Lock()
 	defer app.mtx.Unlock()
 
