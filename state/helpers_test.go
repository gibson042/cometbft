--- conflicted
+++ resolved
@@ -56,16 +56,12 @@
 
 func makeAndApplyGoodBlock(state sm.State, height int64, lastCommit *types.Commit, proposerAddr []byte,
 	blockExec *sm.BlockExecutor, evidence []types.Evidence) (sm.State, types.BlockID, error) {
-<<<<<<< HEAD
-	block, _ := state.MakeBlock(height, factory.MakeTenTxs(height), lastCommit, evidence, proposerAddr)
-=======
 	block := state.MakeBlock(height, factory.MakeNTxs(height, 10), lastCommit, evidence, proposerAddr)
 	partSet, err := block.MakePartSet(types.BlockPartSizeBytes)
 	if err != nil {
 		return state, types.BlockID{}, err
 	}
 
->>>>>>> b2409b33
 	if err := blockExec.ValidateBlock(state, block); err != nil {
 		return state, types.BlockID{}, err
 	}
@@ -174,10 +170,6 @@
 ) (types.Header, types.BlockID, *tmstate.ABCIResponses) {
 
 	block := sf.MakeBlock(state, state.LastBlockHeight+1, new(types.Commit))
-<<<<<<< HEAD
-=======
-
->>>>>>> b2409b33
 	abciResponses := &tmstate.ABCIResponses{
 		BeginBlock: &abci.ResponseBeginBlock{},
 		EndBlock:   &abci.ResponseEndBlock{ValidatorUpdates: nil},
