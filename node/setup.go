--- conflicted
+++ resolved
@@ -171,13 +171,8 @@
 func createMempoolReactor(
 	ctx context.Context,
 	cfg *config.Config,
-<<<<<<< HEAD
 	proxyApp abciclient.Client,
-	state sm.State,
-=======
-	proxyApp proxy.AppConns,
 	store sm.Store,
->>>>>>> 0167f0d5
 	memplMetrics *mempool.Metrics,
 	peerManager *p2p.PeerManager,
 	router *p2p.Router,
@@ -188,12 +183,7 @@
 	mp := mempool.NewTxMempool(
 		logger,
 		cfg.Mempool,
-<<<<<<< HEAD
 		proxyApp,
-		state.LastBlockHeight,
-=======
-		proxyApp.Mempool(),
->>>>>>> 0167f0d5
 		mempool.WithMetrics(memplMetrics),
 		mempool.WithPreCheck(sm.TxPreCheckFromStore(store)),
 		mempool.WithPostCheck(sm.TxPostCheckFromStore(store)),
