--- conflicted
+++ resolved
@@ -91,7 +91,6 @@
   name = "google.golang.org/genproto"
   revision = "7fd901a49ba6a7f87732eb344f6e3c5b19d1b200"
 
-<<<<<<< HEAD
 [[override]]
   name = "github.com/jmhodges/levigo"
   revision = "c42d9e0ca023e2198120196f842701bb4c55d7b9"
@@ -99,11 +98,10 @@
 [prune]
   go-tests = true
   unused-packages = true
-=======
+
 [[constraint]]
   name = "github.com/ebuchman/fail-test"
   revision = "95f809107225be108efcf10a3509e4ea6ceef3c4"
->>>>>>> 7c072356
 
 # last revision used by go-crypto
 [[constraint]]
