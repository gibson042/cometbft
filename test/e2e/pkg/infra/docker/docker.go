package docker

import (
	"bytes"
	"context"
	"os"
	"path/filepath"
	"text/template"

	e2e "github.com/cometbft/cometbft/test/e2e/pkg"
	"github.com/cometbft/cometbft/test/e2e/pkg/exec"
	"github.com/cometbft/cometbft/test/e2e/pkg/infra"
)

var _ infra.Provider = (*Provider)(nil)

// Provider implements a docker-compose backed infrastructure provider.
type Provider struct {
	infra.ProviderData
}

// Setup generates the docker-compose file and write it to disk, erroring if
// any of these operations fail.
func (p *Provider) Setup() error {
	compose, err := dockerComposeBytes(p.Testnet)
	if err != nil {
		return err
	}
	//nolint: gosec
	// G306: Expect WriteFile permissions to be 0600 or less
	err = os.WriteFile(filepath.Join(p.Testnet.Dir, "docker-compose.yml"), compose, 0o644)
	if err != nil {
		return err
	}
	return nil
}

func (p Provider) StartNodes(ctx context.Context, nodes ...*e2e.Node) error {
	nodeNames := make([]string, len(nodes))
	for i, n := range nodes {
		nodeNames[i] = n.Name
	}
	return ExecCompose(ctx, p.Testnet.Dir, append([]string{"up", "-d"}, nodeNames...)...)
}

func (p Provider) StopTestnet(ctx context.Context) error {
	return ExecCompose(ctx, p.Testnet.Dir, "down")
}

func (p Provider) Disconnect(ctx context.Context, name string, _ string) error {
	return Exec(ctx, "network", "disconnect", p.Testnet.Name+"_"+p.Testnet.Name, name)
}

func (p Provider) Reconnect(ctx context.Context, name string, _ string) error {
	return Exec(ctx, "network", "connect", p.Testnet.Name+"_"+p.Testnet.Name, name)
}

func (p Provider) CheckUpgraded(ctx context.Context, node *e2e.Node) (string, bool, error) {
	testnet := node.Testnet
	out, err := ExecComposeOutput(ctx, testnet.Dir, "ps", "-q", node.Name)
	if err != nil {
		return "", false, err
	}
	name := node.Name
	upgraded := false
	if len(out) == 0 {
		name = name + "_u"
		upgraded = true
	}
	return name, upgraded, nil
}

// dockerComposeBytes generates a Docker Compose config file for a testnet and returns the
// file as bytes to be written out to disk.
func dockerComposeBytes(testnet *e2e.Testnet) ([]byte, error) {
	// Must use version 2 Docker Compose format, to support IPv6.
	tmpl, err := template.New("docker-compose").Parse(`version: '2.4'
networks:
  {{ .Name }}:
    labels:
      e2e: true
    driver: bridge
{{- if .IPv6 }}
    enable_ipv6: true
{{- end }}
    ipam:
      driver: default
      config:
      - subnet: {{ .IP }}

services:
{{- range .Nodes }}
  {{ .Name }}:
    labels:
      e2e: true
    container_name: {{ .Name }}
    image: {{ .Version }}
<<<<<<< HEAD
{{- if eq .ABCIProtocol "builtin" }}
=======
{{- if or (eq .ABCIProtocol "builtin") (eq .ABCIProtocol "builtin_connsync") }}
>>>>>>> 330cd98b
    entrypoint: /usr/bin/entrypoint-builtin
{{- end }}
    init: true
    ports:
    - 26656
    - {{ if .ProxyPort }}{{ .ProxyPort }}:{{ end }}26657
{{- if .PrometheusProxyPort }}
    - {{ .PrometheusProxyPort }}:26660
{{- end }}
    - 6060
    - 2345
    - 2346
    volumes:
    - ./{{ .Name }}:/cometbft
    - ./{{ .Name }}:/tendermint
    networks:
      {{ $.Name }}:
        ipv{{ if $.IPv6 }}6{{ else }}4{{ end}}_address: {{ .InternalIP }}
{{- if ne .Version $.UpgradeVersion}}

  {{ .Name }}_u:
    labels:
      e2e: true
    container_name: {{ .Name }}_u
    image: {{ $.UpgradeVersion }}
<<<<<<< HEAD
{{- if eq .ABCIProtocol "builtin" }}
=======
{{- if or (eq .ABCIProtocol "builtin") (eq .ABCIProtocol "builtin_connsync") }}
>>>>>>> 330cd98b
    entrypoint: /usr/bin/entrypoint-builtin
{{- end }}
    init: true
    ports:
    - 26656
    - {{ if .ProxyPort }}{{ .ProxyPort }}:{{ end }}26657
{{- if .PrometheusProxyPort }}
    - {{ .PrometheusProxyPort }}:26660
{{- end }}
    - 6060
    - 2345
    - 2346
    volumes:
    - ./{{ .Name }}:/cometbft
    - ./{{ .Name }}:/tendermint
    networks:
      {{ $.Name }}:
        ipv{{ if $.IPv6 }}6{{ else }}4{{ end}}_address: {{ .InternalIP }}
{{- end }}

{{end}}`)
	if err != nil {
		return nil, err
	}
	var buf bytes.Buffer
	err = tmpl.Execute(&buf, testnet)
	if err != nil {
		return nil, err
	}
	return buf.Bytes(), nil
}

// ExecCompose runs a Docker Compose command for a testnet.
func ExecCompose(ctx context.Context, dir string, args ...string) error {
	return exec.Command(ctx, append(
		[]string{"docker-compose", "-f", filepath.Join(dir, "docker-compose.yml")},
		args...)...)
}

// ExecCompose runs a Docker Compose command for a testnet and returns the command's output.
func ExecComposeOutput(ctx context.Context, dir string, args ...string) ([]byte, error) {
	return exec.CommandOutput(ctx, append(
		[]string{"docker-compose", "-f", filepath.Join(dir, "docker-compose.yml")},
		args...)...)
}

// ExecComposeVerbose runs a Docker Compose command for a testnet and displays its output.
func ExecComposeVerbose(ctx context.Context, dir string, args ...string) error {
	return exec.CommandVerbose(ctx, append(
		[]string{"docker-compose", "-f", filepath.Join(dir, "docker-compose.yml")},
		args...)...)
}

// Exec runs a Docker command.
func Exec(ctx context.Context, args ...string) error {
	return exec.Command(ctx, append([]string{"docker"}, args...)...)
}<|MERGE_RESOLUTION|>--- conflicted
+++ resolved
@@ -95,11 +95,7 @@
       e2e: true
     container_name: {{ .Name }}
     image: {{ .Version }}
-<<<<<<< HEAD
-{{- if eq .ABCIProtocol "builtin" }}
-=======
 {{- if or (eq .ABCIProtocol "builtin") (eq .ABCIProtocol "builtin_connsync") }}
->>>>>>> 330cd98b
     entrypoint: /usr/bin/entrypoint-builtin
 {{- end }}
     init: true
@@ -125,11 +121,7 @@
       e2e: true
     container_name: {{ .Name }}_u
     image: {{ $.UpgradeVersion }}
-<<<<<<< HEAD
-{{- if eq .ABCIProtocol "builtin" }}
-=======
 {{- if or (eq .ABCIProtocol "builtin") (eq .ABCIProtocol "builtin_connsync") }}
->>>>>>> 330cd98b
     entrypoint: /usr/bin/entrypoint-builtin
 {{- end }}
     init: true
