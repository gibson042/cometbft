--- conflicted
+++ resolved
@@ -18,11 +18,8 @@
 	StartTendermint(context.Context, *e2e.Node) error
 	KillTendermint(context.Context, *e2e.Node) error
 	TerminateTendermint(context.Context, *e2e.Node) error
-<<<<<<< HEAD
-=======
 	Connect(context.Context, *e2e.Node) error
 	Disconnect(context.Context, *e2e.Node) error
->>>>>>> 5353c6c7
 }
 
 // NoopProvider implements the provider interface by performing noops for every
@@ -36,10 +33,7 @@
 func (NoopProvider) StartTendermint(_ context.Context, _ *e2e.Node) error     { return nil }
 func (NoopProvider) TerminateTendermint(_ context.Context, _ *e2e.Node) error { return nil }
 func (NoopProvider) KillTendermint(_ context.Context, _ *e2e.Node) error      { return nil }
-<<<<<<< HEAD
-=======
 func (NoopProvider) Connect(_ context.Context, _ *e2e.Node) error             { return nil }
 func (NoopProvider) Disconnect(_ context.Context, _ *e2e.Node) error          { return nil }
->>>>>>> 5353c6c7
 
 var _ Provider = NoopProvider{}