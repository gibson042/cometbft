--- conflicted
+++ resolved
@@ -3,11 +3,7 @@
 import (
 	"context"
 
-<<<<<<< HEAD
-	e2e "github.com/tendermint/tendermint/test/e2e/pkg"
-=======
 	e2e "github.com/cometbft/cometbft/test/e2e/pkg"
->>>>>>> 29ed2e26
 )
 
 // Provider defines an API for manipulating the infrastructure of a
@@ -17,17 +13,6 @@
 	// Setup generates any necessary configuration for the infrastructure
 	// provider during testnet setup.
 	Setup() error
-<<<<<<< HEAD
-
-	CreateNode(context.Context, *e2e.Node) error
-	StartTendermint(context.Context, *e2e.Node) error
-	KillTendermint(context.Context, *e2e.Node) error
-	TerminateTendermint(context.Context, *e2e.Node) error
-	Connect(context.Context, *e2e.Node) error
-	Disconnect(context.Context, *e2e.Node) error
-}
-=======
->>>>>>> 29ed2e26
 
 	// Starts the nodes passed as parameter. A nodes MUST NOT
 	// be started twice before calling StopTestnet
@@ -39,22 +24,14 @@
 
 	// Returns the the provider's infrastructure data
 	GetInfrastructureData() *e2e.InfrastructureData
+	Connect(context.Context, *e2e.Node) error
+	Disconnect(context.Context, *e2e.Node) error
 }
 
-<<<<<<< HEAD
-func (NoopProvider) Setup() error                                             { return nil }
-func (NoopProvider) CreateNode(_ context.Context, _ *e2e.Node) error          { return nil }
-func (NoopProvider) StartTendermint(_ context.Context, _ *e2e.Node) error     { return nil }
-func (NoopProvider) TerminateTendermint(_ context.Context, _ *e2e.Node) error { return nil }
-func (NoopProvider) KillTendermint(_ context.Context, _ *e2e.Node) error      { return nil }
-func (NoopProvider) Connect(_ context.Context, _ *e2e.Node) error             { return nil }
-func (NoopProvider) Disconnect(_ context.Context, _ *e2e.Node) error          { return nil }
-=======
 type ProviderData struct {
 	Testnet            *e2e.Testnet
 	InfrastructureData e2e.InfrastructureData
 }
->>>>>>> 29ed2e26
 
 // Returns the the provider's infrastructure data
 func (pd ProviderData) GetInfrastructureData() *e2e.InfrastructureData {
