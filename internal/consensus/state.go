package consensus

import (
	"bytes"
	"context"
	"encoding/json"
	"errors"
	"fmt"
	"io"
	"os"
	"runtime/debug"
	"sort"
	"sync"
	"time"

	"github.com/gogo/protobuf/proto"

	"github.com/tendermint/tendermint/config"
	"github.com/tendermint/tendermint/crypto"
	cstypes "github.com/tendermint/tendermint/internal/consensus/types"
	"github.com/tendermint/tendermint/internal/eventbus"
	"github.com/tendermint/tendermint/internal/jsontypes"
	"github.com/tendermint/tendermint/internal/libs/autofile"
	sm "github.com/tendermint/tendermint/internal/state"
	tmevents "github.com/tendermint/tendermint/libs/events"
	"github.com/tendermint/tendermint/libs/log"
	tmmath "github.com/tendermint/tendermint/libs/math"
	tmos "github.com/tendermint/tendermint/libs/os"
	"github.com/tendermint/tendermint/libs/service"
	tmtime "github.com/tendermint/tendermint/libs/time"
	"github.com/tendermint/tendermint/privval"
	tmgrpc "github.com/tendermint/tendermint/privval/grpc"
	tmproto "github.com/tendermint/tendermint/proto/tendermint/types"
	"github.com/tendermint/tendermint/types"
)

// Consensus sentinel errors
var (
	ErrInvalidProposalSignature   = errors.New("error invalid proposal signature")
	ErrInvalidProposalPOLRound    = errors.New("error invalid proposal POL round")
	ErrAddingVote                 = errors.New("error adding vote")
	ErrSignatureFoundInPastBlocks = errors.New("found signature from the same key")

	errPubKeyIsNotSet = errors.New("pubkey is not set. Look for \"Can't get private validator pubkey\" errors")
)

var msgQueueSize = 1000

// msgs from the reactor which may update the state
type msgInfo struct {
	Msg         Message
	PeerID      types.NodeID
	ReceiveTime time.Time
}

func (msgInfo) TypeTag() string { return "tendermint/wal/MsgInfo" }

type msgInfoJSON struct {
	Msg         json.RawMessage `json:"msg"`
	PeerID      types.NodeID    `json:"peer_key"`
	ReceiveTime time.Time       `json:"receive_time"`
}

func (m msgInfo) MarshalJSON() ([]byte, error) {
	msg, err := jsontypes.Marshal(m.Msg)
	if err != nil {
		return nil, err
	}
	return json.Marshal(msgInfoJSON{Msg: msg, PeerID: m.PeerID, ReceiveTime: m.ReceiveTime})
}

func (m *msgInfo) UnmarshalJSON(data []byte) error {
	var msg msgInfoJSON
	if err := json.Unmarshal(data, &msg); err != nil {
		return err
	}
	if err := jsontypes.Unmarshal(msg.Msg, &m.Msg); err != nil {
		return err
	}
	m.PeerID = msg.PeerID
	return nil
}

// internally generated messages which may update the state
type timeoutInfo struct {
	Duration time.Duration         `json:"duration,string"`
	Height   int64                 `json:"height,string"`
	Round    int32                 `json:"round"`
	Step     cstypes.RoundStepType `json:"step"`
}

func (timeoutInfo) TypeTag() string { return "tendermint/wal/TimeoutInfo" }

func (ti *timeoutInfo) String() string {
	return fmt.Sprintf("%v ; %d/%d %v", ti.Duration, ti.Height, ti.Round, ti.Step)
}

// interface to the mempool
type txNotifier interface {
	TxsAvailable() <-chan struct{}
}

// interface to the evidence pool
type evidencePool interface {
	// reports conflicting votes to the evidence pool to be processed into evidence
	ReportConflictingVotes(voteA, voteB *types.Vote)
}

// State handles execution of the consensus algorithm.
// It processes votes and proposals, and upon reaching agreement,
// commits blocks to the chain and executes them against the application.
// The internal state machine receives input from peers, the internal validator, and from a timer.
type State struct {
	service.BaseService
	logger log.Logger

	// config details
	config            *config.ConsensusConfig
	privValidator     types.PrivValidator // for signing votes
	privValidatorType types.PrivValidatorType

	// store blocks and commits
	blockStore sm.BlockStore

	stateStore            sm.Store
	initialStatePopulated bool

	// create and execute blocks
	blockExec *sm.BlockExecutor

	// notify us if txs are available
	txNotifier txNotifier

	// add evidence to the pool
	// when it's detected
	evpool evidencePool

	// internal state
	mtx sync.RWMutex
	cstypes.RoundState
	state sm.State // State until height-1.
	// privValidator pubkey, memoized for the duration of one block
	// to avoid extra requests to HSM
	privValidatorPubKey crypto.PubKey

	// state changes may be triggered by: msgs from peers,
	// msgs from ourself, or by timeouts
	peerMsgQueue     chan msgInfo
	internalMsgQueue chan msgInfo
	timeoutTicker    TimeoutTicker

	// information about about added votes and block parts are written on this channel
	// so statistics can be computed by reactor
	statsMsgQueue chan msgInfo

	// we use eventBus to trigger msg broadcasts in the reactor,
	// and to notify external subscribers, eg. through a websocket
	eventBus *eventbus.EventBus

	// a Write-Ahead Log ensures we can recover from any kind of crash
	// and helps us avoid signing conflicting votes
	wal          WAL
	replayMode   bool // so we don't log signing errors during replay
	doWALCatchup bool // determines if we even try to do the catchup

	// for tests where we want to limit the number of transitions the state makes
	nSteps int

	// some functions can be overwritten for testing
	decideProposal func(ctx context.Context, height int64, round int32)
	doPrevote      func(ctx context.Context, height int64, round int32)
	setProposal    func(proposal *types.Proposal, t time.Time) error

	// synchronous pubsub between consensus state and reactor.
	// state only emits EventNewRoundStep, EventValidBlock, and EventVote
	evsw tmevents.EventSwitch

	// for reporting metrics
	metrics *Metrics

	// wait the channel event happening for shutting down the state gracefully
	onStopCh chan *cstypes.RoundState
}

// StateOption sets an optional parameter on the State.
type StateOption func(*State)

// NewState returns a new State.
func NewState(
	ctx context.Context,
	logger log.Logger,
	cfg *config.ConsensusConfig,
	store sm.Store,
	blockExec *sm.BlockExecutor,
	blockStore sm.BlockStore,
	txNotifier txNotifier,
	evpool evidencePool,
	eventBus *eventbus.EventBus,
	options ...StateOption,
) (*State, error) {
	cs := &State{
		eventBus:         eventBus,
		logger:           logger,
		config:           cfg,
		blockExec:        blockExec,
		blockStore:       blockStore,
		stateStore:       store,
		txNotifier:       txNotifier,
		peerMsgQueue:     make(chan msgInfo, msgQueueSize),
		internalMsgQueue: make(chan msgInfo, msgQueueSize),
		timeoutTicker:    NewTimeoutTicker(logger),
		statsMsgQueue:    make(chan msgInfo, msgQueueSize),
		doWALCatchup:     true,
		wal:              nilWAL{},
		evpool:           evpool,
		evsw:             tmevents.NewEventSwitch(logger),
		metrics:          NopMetrics(),
		onStopCh:         make(chan *cstypes.RoundState),
	}

	// set function defaults (may be overwritten before calling Start)
	cs.decideProposal = cs.defaultDecideProposal
	cs.doPrevote = cs.defaultDoPrevote
	cs.setProposal = cs.defaultSetProposal

	if err := cs.updateStateFromStore(ctx); err != nil {
		return nil, err
	}

	// NOTE: we do not call scheduleRound0 yet, we do that upon Start()
	cs.BaseService = *service.NewBaseService(logger, "State", cs)
	for _, option := range options {
		option(cs)
	}

	return cs, nil
}

func (cs *State) updateStateFromStore(ctx context.Context) error {
	if cs.initialStatePopulated {
		return nil
	}
	state, err := cs.stateStore.Load()
	if err != nil {
		return fmt.Errorf("loading state: %w", err)
	}
	if state.IsEmpty() {
		return nil
	}

	// We have no votes, so reconstruct LastCommit from SeenCommit.
	if state.LastBlockHeight > 0 {
		cs.reconstructLastCommit(state)
	}

	cs.updateToState(ctx, state)

	cs.initialStatePopulated = true
	return nil
}

// StateMetrics sets the metrics.
func StateMetrics(metrics *Metrics) StateOption {
	return func(cs *State) { cs.metrics = metrics }
}

// String returns a string.
func (cs *State) String() string {
	// better not to access shared variables
	return "ConsensusState"
}

// GetState returns a copy of the chain state.
func (cs *State) GetState() sm.State {
	cs.mtx.RLock()
	defer cs.mtx.RUnlock()
	return cs.state.Copy()
}

// GetLastHeight returns the last height committed.
// If there were no blocks, returns 0.
func (cs *State) GetLastHeight() int64 {
	cs.mtx.RLock()
	defer cs.mtx.RUnlock()
	return cs.RoundState.Height - 1
}

// GetRoundState returns a shallow copy of the internal consensus state.
func (cs *State) GetRoundState() *cstypes.RoundState {
	cs.mtx.RLock()
	defer cs.mtx.RUnlock()

	// NOTE: this might be dodgy, as RoundState itself isn't thread
	// safe as it contains a number of pointers and is explicitly
	// not thread safe.
	rs := cs.RoundState // copy
	return &rs
}

// GetRoundStateJSON returns a json of RoundState.
func (cs *State) GetRoundStateJSON() ([]byte, error) {
	cs.mtx.RLock()
	defer cs.mtx.RUnlock()
	return json.Marshal(cs.RoundState)
}

// GetRoundStateSimpleJSON returns a json of RoundStateSimple
func (cs *State) GetRoundStateSimpleJSON() ([]byte, error) {
	cs.mtx.RLock()
	defer cs.mtx.RUnlock()
	return json.Marshal(cs.RoundState.RoundStateSimple())
}

// GetValidators returns a copy of the current validators.
func (cs *State) GetValidators() (int64, []*types.Validator) {
	cs.mtx.RLock()
	defer cs.mtx.RUnlock()
	return cs.state.LastBlockHeight, cs.state.Validators.Copy().Validators
}

// SetPrivValidator sets the private validator account for signing votes. It
// immediately requests pubkey and caches it.
func (cs *State) SetPrivValidator(ctx context.Context, priv types.PrivValidator) {
	cs.mtx.Lock()
	defer cs.mtx.Unlock()

	cs.privValidator = priv

	if priv != nil {
		switch t := priv.(type) {
		case *privval.RetrySignerClient:
			cs.privValidatorType = types.RetrySignerClient
		case *privval.FilePV:
			cs.privValidatorType = types.FileSignerClient
		case *privval.SignerClient:
			cs.privValidatorType = types.SignerSocketClient
		case *tmgrpc.SignerClient:
			cs.privValidatorType = types.SignerGRPCClient
		case types.MockPV:
			cs.privValidatorType = types.MockSignerClient
		case *types.ErroringMockPV:
			cs.privValidatorType = types.ErrorMockSignerClient
		default:
			cs.logger.Error("unsupported priv validator type", "err",
				fmt.Errorf("error privValidatorType %s", t))
		}
	}

	if err := cs.updatePrivValidatorPubKey(ctx); err != nil {
		cs.logger.Error("failed to get private validator pubkey", "err", err)
	}
}

// SetTimeoutTicker sets the local timer. It may be useful to overwrite for
// testing.
func (cs *State) SetTimeoutTicker(timeoutTicker TimeoutTicker) {
	cs.mtx.Lock()
	cs.timeoutTicker = timeoutTicker
	cs.mtx.Unlock()
}

// LoadCommit loads the commit for a given height.
func (cs *State) LoadCommit(height int64) *types.Commit {
	cs.mtx.RLock()
	defer cs.mtx.RUnlock()

	if height == cs.blockStore.Height() {
		commit := cs.blockStore.LoadSeenCommit()
		// NOTE: Retrieving the height of the most recent block and retrieving
		// the most recent commit does not currently occur as an atomic
		// operation. We check the height and commit here in case a more recent
		// commit has arrived since retrieving the latest height.
		if commit != nil && commit.Height == height {
			return commit
		}
	}

	return cs.blockStore.LoadBlockCommit(height)
}

// OnStart loads the latest state via the WAL, and starts the timeout and
// receive routines.
func (cs *State) OnStart(ctx context.Context) error {
	if err := cs.updateStateFromStore(ctx); err != nil {
		return err
	}

	// We may set the WAL in testing before calling Start, so only OpenWAL if its
	// still the nilWAL.
	if _, ok := cs.wal.(nilWAL); ok {
		if err := cs.loadWalFile(ctx); err != nil {
			return err
		}
	}

	// we need the timeoutRoutine for replay so
	// we don't block on the tick chan.
	// NOTE: we will get a build up of garbage go routines
	// firing on the tockChan until the receiveRoutine is started
	// to deal with them (by that point, at most one will be valid)
	if err := cs.timeoutTicker.Start(ctx); err != nil {
		return err
	}

	// We may have lost some votes if the process crashed reload from consensus
	// log to catchup.
	if cs.doWALCatchup {
		repairAttempted := false

	LOOP:
		for {
			err := cs.catchupReplay(ctx, cs.Height)
			switch {
			case err == nil:
				break LOOP

			case !IsDataCorruptionError(err):
				cs.logger.Error("error on catchup replay; proceeding to start state anyway", "err", err)
				break LOOP

			case repairAttempted:
				return err
			}

			cs.logger.Error("the WAL file is corrupted; attempting repair", "err", err)

			// 1) prep work
			cs.wal.Stop()

			repairAttempted = true

			// 2) backup original WAL file
			corruptedFile := fmt.Sprintf("%s.CORRUPTED", cs.config.WalFile())
			if err := tmos.CopyFile(cs.config.WalFile(), corruptedFile); err != nil {
				return err
			}

			cs.logger.Debug("backed up WAL file", "src", cs.config.WalFile(), "dst", corruptedFile)

			// 3) try to repair (WAL file will be overwritten!)
			if err := repairWalFile(corruptedFile, cs.config.WalFile()); err != nil {
				cs.logger.Error("the WAL repair failed", "err", err)
				return err
			}

			cs.logger.Info("successful WAL repair")

			// reload WAL file
			if err := cs.loadWalFile(ctx); err != nil {
				return err
			}
		}
	}

	// Double Signing Risk Reduction
	if err := cs.checkDoubleSigningRisk(cs.Height); err != nil {
		return err
	}

	// now start the receiveRoutine
	go cs.receiveRoutine(ctx, 0)

	// schedule the first round!
	// use GetRoundState so we don't race the receiveRoutine for access
	cs.scheduleRound0(cs.GetRoundState())

	return nil
}

// timeoutRoutine: receive requests for timeouts on tickChan and fire timeouts on tockChan
// receiveRoutine: serializes processing of proposoals, block parts, votes; coordinates state transitions
//
// this is only used in tests.
func (cs *State) startRoutines(ctx context.Context, maxSteps int) {
	err := cs.timeoutTicker.Start(ctx)
	if err != nil {
		cs.logger.Error("failed to start timeout ticker", "err", err)
		return
	}

	go cs.receiveRoutine(ctx, maxSteps)
}

// loadWalFile loads WAL data from file. It overwrites cs.wal.
func (cs *State) loadWalFile(ctx context.Context) error {
	wal, err := cs.OpenWAL(ctx, cs.config.WalFile())
	if err != nil {
		cs.logger.Error("failed to load state WAL", "err", err)
		return err
	}

	cs.wal = wal
	return nil
}

func (cs *State) getOnStopCh() chan *cstypes.RoundState {
	cs.mtx.RLock()
	defer cs.mtx.RUnlock()

	return cs.onStopCh
}

// OnStop implements service.Service.
func (cs *State) OnStop() {
	// If the node is committing a new block, wait until it is finished!
	if cs.GetRoundState().Step == cstypes.RoundStepCommit {
		select {
		case <-cs.getOnStopCh():
		case <-time.After(cs.state.ConsensusParams.Timeout.Commit):
			cs.logger.Error("OnStop: timeout waiting for commit to finish", "time", cs.state.ConsensusParams.Timeout.Commit)
		}
	}

	if cs.timeoutTicker.IsRunning() {
		cs.timeoutTicker.Stop()
	}
	// WAL is stopped in receiveRoutine.
}

// OpenWAL opens a file to log all consensus messages and timeouts for
// deterministic accountability.
func (cs *State) OpenWAL(ctx context.Context, walFile string) (WAL, error) {
	wal, err := NewWAL(ctx, cs.logger.With("wal", walFile), walFile)
	if err != nil {
		cs.logger.Error("failed to open WAL", "file", walFile, "err", err)
		return nil, err
	}

	if err := wal.Start(ctx); err != nil {
		cs.logger.Error("failed to start WAL", "err", err)
		return nil, err
	}

	return wal, nil
}

//------------------------------------------------------------
// Public interface for passing messages into the consensus state, possibly causing a state transition.
// If peerID == "", the msg is considered internal.
// Messages are added to the appropriate queue (peer or internal).
// If the queue is full, the function may block.
// TODO: should these return anything or let callers just use events?

// AddVote inputs a vote.
func (cs *State) AddVote(ctx context.Context, vote *types.Vote, peerID types.NodeID) error {
	if peerID == "" {
		select {
		case <-ctx.Done():
			return ctx.Err()
		case cs.internalMsgQueue <- msgInfo{&VoteMessage{vote}, "", tmtime.Now()}:
			return nil
		}
	} else {
		select {
		case <-ctx.Done():
			return ctx.Err()
		case cs.peerMsgQueue <- msgInfo{&VoteMessage{vote}, peerID, tmtime.Now()}:
			return nil
		}
	}

	// TODO: wait for event?!
}

// SetProposal inputs a proposal.
func (cs *State) SetProposal(ctx context.Context, proposal *types.Proposal, peerID types.NodeID) error {

	if peerID == "" {
		select {
		case <-ctx.Done():
			return ctx.Err()
		case cs.internalMsgQueue <- msgInfo{&ProposalMessage{proposal}, "", tmtime.Now()}:
			return nil
		}
	} else {
		select {
		case <-ctx.Done():
			return ctx.Err()
		case cs.peerMsgQueue <- msgInfo{&ProposalMessage{proposal}, peerID, tmtime.Now()}:
			return nil
		}
	}

	// TODO: wait for event?!
}

// AddProposalBlockPart inputs a part of the proposal block.
func (cs *State) AddProposalBlockPart(ctx context.Context, height int64, round int32, part *types.Part, peerID types.NodeID) error {
	if peerID == "" {
		select {
		case <-ctx.Done():
			return ctx.Err()
		case cs.internalMsgQueue <- msgInfo{&BlockPartMessage{height, round, part}, "", tmtime.Now()}:
			return nil
		}
	} else {
		select {
		case <-ctx.Done():
			return ctx.Err()
		case cs.peerMsgQueue <- msgInfo{&BlockPartMessage{height, round, part}, peerID, tmtime.Now()}:
			return nil
		}
	}

	// TODO: wait for event?!
}

// SetProposalAndBlock inputs the proposal and all block parts.
func (cs *State) SetProposalAndBlock(
	ctx context.Context,
	proposal *types.Proposal,
	block *types.Block,
	parts *types.PartSet,
	peerID types.NodeID,
) error {

	if err := cs.SetProposal(ctx, proposal, peerID); err != nil {
		return err
	}

	for i := 0; i < int(parts.Total()); i++ {
		part := parts.GetPart(i)
		if err := cs.AddProposalBlockPart(ctx, proposal.Height, proposal.Round, part, peerID); err != nil {
			return err
		}
	}

	return nil
}

//------------------------------------------------------------
// internal functions for managing the state

func (cs *State) updateHeight(height int64) {
	cs.metrics.Height.Set(float64(height))
	cs.Height = height
}

func (cs *State) updateRoundStep(round int32, step cstypes.RoundStepType) {
	if !cs.replayMode {
		if round != cs.Round || round == 0 && step == cstypes.RoundStepNewRound {
			cs.metrics.MarkRound(cs.Round, cs.StartTime)
		}
		if cs.Step != step {
			cs.metrics.MarkStep(cs.Step)
		}
	}
	cs.Round = round
	cs.Step = step
}

// enterNewRound(height, 0) at cs.StartTime.
func (cs *State) scheduleRound0(rs *cstypes.RoundState) {
	// cs.logger.Info("scheduleRound0", "now", tmtime.Now(), "startTime", cs.StartTime)
	sleepDuration := rs.StartTime.Sub(tmtime.Now())
	cs.scheduleTimeout(sleepDuration, rs.Height, 0, cstypes.RoundStepNewHeight)
}

// Attempt to schedule a timeout (by sending timeoutInfo on the tickChan)
func (cs *State) scheduleTimeout(duration time.Duration, height int64, round int32, step cstypes.RoundStepType) {
	cs.timeoutTicker.ScheduleTimeout(timeoutInfo{duration, height, round, step})
}

// send a msg into the receiveRoutine regarding our own proposal, block part, or vote
func (cs *State) sendInternalMessage(ctx context.Context, mi msgInfo) {
	select {
	case <-ctx.Done():
	case cs.internalMsgQueue <- mi:
	default:
		// NOTE: using the go-routine means our votes can
		// be processed out of order.
		// TODO: use CList here for strict determinism and
		// attempt push to internalMsgQueue in receiveRoutine
		cs.logger.Debug("internal msg queue is full; using a go-routine")
		go func() {
			select {
			case <-ctx.Done():
			case cs.internalMsgQueue <- mi:
			}
		}()
	}
}

// Reconstruct LastCommit from SeenCommit, which we saved along with the block,
// (which happens even before saving the state)
func (cs *State) reconstructLastCommit(state sm.State) {
	commit := cs.blockStore.LoadSeenCommit()
	if commit == nil || commit.Height != state.LastBlockHeight {
		commit = cs.blockStore.LoadBlockCommit(state.LastBlockHeight)
	}

	if commit == nil {
		panic(fmt.Sprintf(
			"failed to reconstruct last commit; commit for height %v not found",
			state.LastBlockHeight,
		))
	}

	lastPrecommits := types.CommitToVoteSet(state.ChainID, commit, state.LastValidators)
	if !lastPrecommits.HasTwoThirdsMajority() {
		panic("failed to reconstruct last commit; does not have +2/3 maj")
	}

	cs.LastCommit = lastPrecommits
}

// Updates State and increments height to match that of state.
// The round becomes 0 and cs.Step becomes cstypes.RoundStepNewHeight.
func (cs *State) updateToState(ctx context.Context, state sm.State) {
	if cs.CommitRound > -1 && 0 < cs.Height && cs.Height != state.LastBlockHeight {
		panic(fmt.Sprintf(
			"updateToState() expected state height of %v but found %v",
			cs.Height, state.LastBlockHeight,
		))
	}

	if !cs.state.IsEmpty() {
		if cs.state.LastBlockHeight > 0 && cs.state.LastBlockHeight+1 != cs.Height {
			// This might happen when someone else is mutating cs.state.
			// Someone forgot to pass in state.Copy() somewhere?!
			panic(fmt.Sprintf(
				"inconsistent cs.state.LastBlockHeight+1 %v vs cs.Height %v",
				cs.state.LastBlockHeight+1, cs.Height,
			))
		}
		if cs.state.LastBlockHeight > 0 && cs.Height == cs.state.InitialHeight {
			panic(fmt.Sprintf(
				"inconsistent cs.state.LastBlockHeight %v, expected 0 for initial height %v",
				cs.state.LastBlockHeight, cs.state.InitialHeight,
			))
		}

		// If state isn't further out than cs.state, just ignore.
		// This happens when SwitchToConsensus() is called in the reactor.
		// We don't want to reset e.g. the Votes, but we still want to
		// signal the new round step, because other services (eg. txNotifier)
		// depend on having an up-to-date peer state!
		if state.LastBlockHeight <= cs.state.LastBlockHeight {
			cs.logger.Debug(
				"ignoring updateToState()",
				"new_height", state.LastBlockHeight+1,
				"old_height", cs.state.LastBlockHeight+1,
			)
			cs.newStep(ctx)
			return
		}
	}

	// Reset fields based on state.
	validators := state.Validators

	switch {
	case state.LastBlockHeight == 0: // Very first commit should be empty.
		cs.LastCommit = (*types.VoteSet)(nil)
	case cs.CommitRound > -1 && cs.Votes != nil: // Otherwise, use cs.Votes
		if !cs.Votes.Precommits(cs.CommitRound).HasTwoThirdsMajority() {
			panic(fmt.Sprintf(
				"wanted to form a commit, but precommits (H/R: %d/%d) didn't have 2/3+: %v",
				state.LastBlockHeight, cs.CommitRound, cs.Votes.Precommits(cs.CommitRound),
			))
		}

		cs.LastCommit = cs.Votes.Precommits(cs.CommitRound)

	case cs.LastCommit == nil:
		// NOTE: when Tendermint starts, it has no votes. reconstructLastCommit
		// must be called to reconstruct LastCommit from SeenCommit.
		panic(fmt.Sprintf(
			"last commit cannot be empty after initial block (H:%d)",
			state.LastBlockHeight+1,
		))
	}

	// Next desired block height
	height := state.LastBlockHeight + 1
	if height == 1 {
		height = state.InitialHeight
	}

	// RoundState fields
	cs.updateHeight(height)
	cs.updateRoundStep(0, cstypes.RoundStepNewHeight)

	if cs.CommitTime.IsZero() {
		// "Now" makes it easier to sync up dev nodes.
		// We add timeoutCommit to allow transactions
		// to be gathered for the first block.
		// And alternative solution that relies on clocks:
		// cs.StartTime = state.LastBlockTime.Add(timeoutCommit)
		cs.StartTime = cs.commitTime(tmtime.Now())
	} else {
		cs.StartTime = cs.commitTime(cs.CommitTime)
	}

	cs.Validators = validators
	cs.Proposal = nil
	cs.ProposalReceiveTime = time.Time{}
	cs.ProposalBlock = nil
	cs.ProposalBlockParts = nil
	cs.LockedRound = -1
	cs.LockedBlock = nil
	cs.LockedBlockParts = nil
	cs.ValidRound = -1
	cs.ValidBlock = nil
	cs.ValidBlockParts = nil
	cs.Votes = cstypes.NewHeightVoteSet(state.ChainID, height, validators)
	cs.CommitRound = -1
	cs.LastValidators = state.LastValidators
	cs.TriggeredTimeoutPrecommit = false

	cs.state = state

	// Finally, broadcast RoundState
	cs.newStep(ctx)
}

func (cs *State) newStep(ctx context.Context) {
	rs := cs.RoundStateEvent()
	if err := cs.wal.Write(rs); err != nil {
		cs.logger.Error("failed writing to WAL", "err", err)
	}

	cs.nSteps++

	// newStep is called by updateToState in NewState before the eventBus is set!
	if cs.eventBus != nil {
		if err := cs.eventBus.PublishEventNewRoundStep(ctx, rs); err != nil {
			cs.logger.Error("failed publishing new round step", "err", err)
		}

		cs.evsw.FireEvent(ctx, types.EventNewRoundStepValue, &cs.RoundState)
	}
}

//-----------------------------------------
// the main go routines

// receiveRoutine handles messages which may cause state transitions.
// it's argument (n) is the number of messages to process before exiting - use 0 to run forever
// It keeps the RoundState and is the only thing that updates it.
// Updates (state transitions) happen on timeouts, complete proposals, and 2/3 majorities.
// State must be locked before any internal state is updated.
func (cs *State) receiveRoutine(ctx context.Context, maxSteps int) {
	onExit := func(cs *State) {
		// NOTE: the internalMsgQueue may have signed messages from our
		// priv_val that haven't hit the WAL, but its ok because
		// priv_val tracks LastSig

		// close wal now that we're done writing to it
		cs.wal.Stop()
		cs.wal.Wait()
	}

	defer func() {
		if r := recover(); r != nil {
			cs.logger.Error("CONSENSUS FAILURE!!!", "err", r, "stack", string(debug.Stack()))

			// Make a best-effort attempt to close the WAL, but otherwise do not
			// attempt to gracefully terminate. Once consensus has irrecoverably
			// failed, any additional progress we permit the node to make may
			// complicate diagnosing and recovering from the failure.
			onExit(cs)

			// There are a couple of cases where the we
			// panic with an error from deeper within the
			// state machine and in these cases, typically
			// during a normal shutdown, we can continue
			// with normal shutdown with safety. These
			// cases are:
			if err, ok := r.(error); ok {
				// TODO(creachadair): In ordinary operation, the WAL autofile should
				// never be closed. This only happens during shutdown and production
				// nodes usually halt by panicking. Many existing tests, however,
				// assume a clean shutdown is possible. Prior to #8111, we were
				// swallowing the panic in receiveRoutine, making that appear to
				// work. Filtering this specific error is slightly risky, but should
				// affect only unit tests. In any case, not re-panicking here only
				// preserves the pre-existing behavior for this one error type.
				if errors.Is(err, autofile.ErrAutoFileClosed) {
					return
				}

				// don't re-panic if the panic is just an
				// error and we're already trying to shut down
				if ctx.Err() != nil {
					return

				}
			}

			// Re-panic to ensure the node terminates.
			//
			panic(r)
		}
	}()

	for {
		if maxSteps > 0 {
			if cs.nSteps >= maxSteps {
				cs.logger.Debug("reached max steps; exiting receive routine")
				cs.nSteps = 0
				return
			}
		}

		select {
		case <-cs.txNotifier.TxsAvailable():
			cs.handleTxsAvailable(ctx)

		case mi := <-cs.peerMsgQueue:
			if err := cs.wal.Write(mi); err != nil {
				cs.logger.Error("failed writing to WAL", "err", err)
			}
			// handles proposals, block parts, votes
			// may generate internal events (votes, complete proposals, 2/3 majorities)
			cs.handleMsg(ctx, mi)

		case mi := <-cs.internalMsgQueue:
			err := cs.wal.WriteSync(mi) // NOTE: fsync
			if err != nil {
				panic(fmt.Errorf(
					"failed to write %v msg to consensus WAL due to %w; check your file system and restart the node",
					mi, err,
				))
			}

			// handles proposals, block parts, votes
			cs.handleMsg(ctx, mi)

		case ti := <-cs.timeoutTicker.Chan(): // tockChan:
			if err := cs.wal.Write(ti); err != nil {
				cs.logger.Error("failed writing to WAL", "err", err)
			}

			// if the timeout is relevant to the rs
			// go to the next step
			cs.handleTimeout(ctx, ti, cs.RoundState)

		case <-ctx.Done():
			onExit(cs)
			return

		}
		// TODO should we handle context cancels here?
	}
}

// state transitions on complete-proposal, 2/3-any, 2/3-one
func (cs *State) handleMsg(ctx context.Context, mi msgInfo) {
	cs.mtx.Lock()
	defer cs.mtx.Unlock()
	var (
		added bool
		err   error
	)

	msg, peerID := mi.Msg, mi.PeerID

	switch msg := msg.(type) {
	case *ProposalMessage:
		// will not cause transition.
		// once proposal is set, we can receive block parts
		err = cs.setProposal(msg.Proposal, mi.ReceiveTime)

	case *BlockPartMessage:
		// if the proposal is complete, we'll enterPrevote or tryFinalizeCommit
		added, err = cs.addProposalBlockPart(ctx, msg, peerID)

		// We unlock here to yield to any routines that need to read the the RoundState.
		// Previously, this code held the lock from the point at which the final block
		// part was received until the block executed against the application.
		// This prevented the reactor from being able to retrieve the most updated
		// version of the RoundState. The reactor needs the updated RoundState to
		// gossip the now completed block.
		//
		// This code can be further improved by either always operating on a copy
		// of RoundState and only locking when switching out State's copy of
		// RoundState with the updated copy or by emitting RoundState events in
		// more places for routines depending on it to listen for.
		cs.mtx.Unlock()

		cs.mtx.Lock()
		if added && cs.ProposalBlockParts.IsComplete() {
			cs.handleCompleteProposal(ctx, msg.Height)
		}
		if added {
			select {
			case cs.statsMsgQueue <- mi:
			case <-ctx.Done():
				return
			}
		}

		if err != nil && msg.Round != cs.Round {
			cs.logger.Debug(
				"received block part from wrong round",
				"height", cs.Height,
				"cs_round", cs.Round,
				"block_round", msg.Round,
			)
			err = nil
		}

	case *VoteMessage:
		// attempt to add the vote and dupeout the validator if its a duplicate signature
		// if the vote gives us a 2/3-any or 2/3-one, we transition
		added, err = cs.tryAddVote(ctx, msg.Vote, peerID)
		if added {
			select {
			case cs.statsMsgQueue <- mi:
			case <-ctx.Done():
				return
			}
		}

		// TODO: punish peer
		// We probably don't want to stop the peer here. The vote does not
		// necessarily comes from a malicious peer but can be just broadcasted by
		// a typical peer.
		// https://github.com/tendermint/tendermint/issues/1281

		// NOTE: the vote is broadcast to peers by the reactor listening
		// for vote events

		// TODO: If rs.Height == vote.Height && rs.Round < vote.Round,
		// the peer is sending us CatchupCommit precommits.
		// We could make note of this and help filter in broadcastHasVoteMessage().

	default:
		cs.logger.Error("unknown msg type", "type", fmt.Sprintf("%T", msg))
		return
	}

	if err != nil {
		cs.logger.Error(
			"failed to process message",
			"height", cs.Height,
			"round", cs.Round,
			"peer", peerID,
			"msg_type", fmt.Sprintf("%T", msg),
			"err", err,
		)
	}
}

func (cs *State) handleTimeout(
	ctx context.Context,
	ti timeoutInfo,
	rs cstypes.RoundState,
) {
	cs.logger.Debug("received tock", "timeout", ti.Duration, "height", ti.Height, "round", ti.Round, "step", ti.Step)

	// timeouts must be for current height, round, step
	if ti.Height != rs.Height || ti.Round < rs.Round || (ti.Round == rs.Round && ti.Step < rs.Step) {
		cs.logger.Debug("ignoring tock because we are ahead", "height", rs.Height, "round", rs.Round, "step", rs.Step)
		return
	}

	// the timeout will now cause a state transition
	cs.mtx.Lock()
	defer cs.mtx.Unlock()

	switch ti.Step {
	case cstypes.RoundStepNewHeight:
		// NewRound event fired from enterNewRound.
		// XXX: should we fire timeout here (for timeout commit)?
		cs.enterNewRound(ctx, ti.Height, 0)

	case cstypes.RoundStepNewRound:
		cs.enterPropose(ctx, ti.Height, 0)

	case cstypes.RoundStepPropose:
		if err := cs.eventBus.PublishEventTimeoutPropose(ctx, cs.RoundStateEvent()); err != nil {
			cs.logger.Error("failed publishing timeout propose", "err", err)
		}

		cs.enterPrevote(ctx, ti.Height, ti.Round)

	case cstypes.RoundStepPrevoteWait:
		if err := cs.eventBus.PublishEventTimeoutWait(ctx, cs.RoundStateEvent()); err != nil {
			cs.logger.Error("failed publishing timeout wait", "err", err)
		}

		cs.enterPrecommit(ctx, ti.Height, ti.Round)

	case cstypes.RoundStepPrecommitWait:
		if err := cs.eventBus.PublishEventTimeoutWait(ctx, cs.RoundStateEvent()); err != nil {
			cs.logger.Error("failed publishing timeout wait", "err", err)
		}

		cs.enterPrecommit(ctx, ti.Height, ti.Round)
		cs.enterNewRound(ctx, ti.Height, ti.Round+1)

	default:
		panic(fmt.Sprintf("invalid timeout step: %v", ti.Step))
	}

}

func (cs *State) handleTxsAvailable(ctx context.Context) {
	cs.mtx.Lock()
	defer cs.mtx.Unlock()

	// We only need to do this for round 0.
	if cs.Round != 0 {
		return
	}

	switch cs.Step {
	case cstypes.RoundStepNewHeight: // timeoutCommit phase
		if cs.needProofBlock(cs.Height) {
			// enterPropose will be called by enterNewRound
			return
		}

		// +1ms to ensure RoundStepNewRound timeout always happens after RoundStepNewHeight
		timeoutCommit := cs.StartTime.Sub(tmtime.Now()) + 1*time.Millisecond
		cs.scheduleTimeout(timeoutCommit, cs.Height, 0, cstypes.RoundStepNewRound)

	case cstypes.RoundStepNewRound: // after timeoutCommit
		cs.enterPropose(ctx, cs.Height, 0)
	}
}

//-----------------------------------------------------------------------------
// State functions
// Used internally by handleTimeout and handleMsg to make state transitions

// Enter: `timeoutNewHeight` by startTime (commitTime+timeoutCommit),
//	or, if SkipTimeoutCommit==true, after receiving all precommits from (height,round-1)
// Enter: `timeoutPrecommits` after any +2/3 precommits from (height,round-1)
// Enter: +2/3 precommits for nil at (height,round-1)
// Enter: +2/3 prevotes any or +2/3 precommits for block or any from (height, round)
// NOTE: cs.StartTime was already set for height.
func (cs *State) enterNewRound(ctx context.Context, height int64, round int32) {
	// TODO: remove panics in this function and return an error

	logger := cs.logger.With("height", height, "round", round)

	if cs.Height != height || round < cs.Round || (cs.Round == round && cs.Step != cstypes.RoundStepNewHeight) {
		logger.Debug(
			"entering new round with invalid args",
			"current", fmt.Sprintf("%v/%v/%v", cs.Height, cs.Round, cs.Step),
		)
		return
	}

	if now := tmtime.Now(); cs.StartTime.After(now) {
		logger.Debug("need to set a buffer and log message here for sanity", "start_time", cs.StartTime, "now", now)
	}

	logger.Debug("entering new round", "current", fmt.Sprintf("%v/%v/%v", cs.Height, cs.Round, cs.Step))

	// increment validators if necessary
	validators := cs.Validators
	if cs.Round < round {
		validators = validators.Copy()
		r, err := tmmath.SafeSubInt32(round, cs.Round)
		if err != nil {
			panic(err)
		}
		validators.IncrementProposerPriority(r)
	}

	// Setup new round
	// we don't fire newStep for this step,
	// but we fire an event, so update the round step first
	cs.updateRoundStep(round, cstypes.RoundStepNewRound)
	cs.Validators = validators
	if round == 0 {
		// We've already reset these upon new height,
		// and meanwhile we might have received a proposal
		// for round 0.
	} else {
		logger.Debug("resetting proposal info")
		cs.Proposal = nil
		cs.ProposalReceiveTime = time.Time{}
		cs.ProposalBlock = nil
		cs.ProposalBlockParts = nil
	}

	r, err := tmmath.SafeAddInt32(round, 1)
	if err != nil {
		panic(err)
	}

	cs.Votes.SetRound(r) // also track next round (round+1) to allow round-skipping
	cs.TriggeredTimeoutPrecommit = false

	if err := cs.eventBus.PublishEventNewRound(ctx, cs.NewRoundEvent()); err != nil {
		cs.logger.Error("failed publishing new round", "err", err)
	}
	// Wait for txs to be available in the mempool
	// before we enterPropose in round 0. If the last block changed the app hash,
	// we may need an empty "proof" block, and enterPropose immediately.
	waitForTxs := cs.config.WaitForTxs() && round == 0 && !cs.needProofBlock(height)
	if waitForTxs {
		if cs.config.CreateEmptyBlocksInterval > 0 {
			cs.scheduleTimeout(cs.config.CreateEmptyBlocksInterval, height, round,
				cstypes.RoundStepNewRound)
		}
		return
	}

	cs.enterPropose(ctx, height, round)
}

// needProofBlock returns true on the first height (so the genesis app hash is signed right away)
// and where the last block (height-1) caused the app hash to change
func (cs *State) needProofBlock(height int64) bool {
	if height == cs.state.InitialHeight {
		return true
	}

	lastBlockMeta := cs.blockStore.LoadBlockMeta(height - 1)
	if lastBlockMeta == nil {
		panic(fmt.Sprintf("needProofBlock: last block meta for height %d not found", height-1))
	}

	return !bytes.Equal(cs.state.AppHash, lastBlockMeta.Header.AppHash)
}

// Enter (CreateEmptyBlocks): from enterNewRound(height,round)
// Enter (CreateEmptyBlocks, CreateEmptyBlocksInterval > 0 ):
//		after enterNewRound(height,round), after timeout of CreateEmptyBlocksInterval
// Enter (!CreateEmptyBlocks) : after enterNewRound(height,round), once txs are in the mempool
func (cs *State) enterPropose(ctx context.Context, height int64, round int32) {
	logger := cs.logger.With("height", height, "round", round)

	if cs.Height != height || round < cs.Round || (cs.Round == round && cstypes.RoundStepPropose <= cs.Step) {
		logger.Debug(
			"entering propose step with invalid args",
			"current", fmt.Sprintf("%v/%v/%v", cs.Height, cs.Round, cs.Step),
		)
		return
	}

	// If this validator is the proposer of this round, and the previous block time is later than
	// our local clock time, wait to propose until our local clock time has passed the block time.
	if cs.privValidatorPubKey != nil && cs.isProposer(cs.privValidatorPubKey.Address()) {
		proposerWaitTime := proposerWaitTime(tmtime.DefaultSource{}, cs.state.LastBlockTime)
		if proposerWaitTime > 0 {
			cs.scheduleTimeout(proposerWaitTime, height, round, cstypes.RoundStepNewRound)
			return
		}
	}

	logger.Debug("entering propose step", "current", fmt.Sprintf("%v/%v/%v", cs.Height, cs.Round, cs.Step))

	defer func() {
		// Done enterPropose:
		cs.updateRoundStep(round, cstypes.RoundStepPropose)
		cs.newStep(ctx)

		// If we have the whole proposal + POL, then goto Prevote now.
		// else, we'll enterPrevote when the rest of the proposal is received (in AddProposalBlockPart),
		// or else after timeoutPropose
		if cs.isProposalComplete() {
			cs.enterPrevote(ctx, height, cs.Round)
		}
	}()

	// If we don't get the proposal and all block parts quick enough, enterPrevote
	cs.scheduleTimeout(cs.proposeTimeout(round), height, round, cstypes.RoundStepPropose)

	// Nothing more to do if we're not a validator
	if cs.privValidator == nil {
		logger.Debug("propose step; not proposing since node is not a validator")
		return
	}

	if cs.privValidatorPubKey == nil {
		// If this node is a validator & proposer in the current round, it will
		// miss the opportunity to create a block.
		logger.Error("propose step; empty priv validator public key", "err", errPubKeyIsNotSet)
		return
	}

	addr := cs.privValidatorPubKey.Address()

	// if not a validator, we're done
	if !cs.Validators.HasAddress(addr) {
		logger.Debug("propose step; not proposing since node is not in the validator set",
			"addr", addr,
			"vals", cs.Validators)
		return
	}

	if cs.isProposer(addr) {
		logger.Debug(
			"propose step; our turn to propose",
			"proposer", addr,
		)

		cs.decideProposal(ctx, height, round)
	} else {
		logger.Debug(
			"propose step; not our turn to propose",
			"proposer", cs.Validators.GetProposer().Address,
		)
	}
}

func (cs *State) isProposer(address []byte) bool {
	return bytes.Equal(cs.Validators.GetProposer().Address, address)
}

func (cs *State) defaultDecideProposal(ctx context.Context, height int64, round int32) {
	var block *types.Block
	var blockParts *types.PartSet

	// Decide on block
	if cs.ValidBlock != nil {
		// If there is valid block, choose that.
		block, blockParts = cs.ValidBlock, cs.ValidBlockParts
	} else {
		// Create a new proposal block from state/txs from the mempool.
		var err error
		block, err = cs.createProposalBlock(ctx)
		if err != nil {
			cs.logger.Error("unable to create proposal block", "error", err)
			return
		} else if block == nil {
			return
		}
		blockParts, err = block.MakePartSet(types.BlockPartSizeBytes)
		if err != nil {
			cs.logger.Error("unable to create proposal block part set", "error", err)
			return
		}
	}

	// Flush the WAL. Otherwise, we may not recompute the same proposal to sign,
	// and the privValidator will refuse to sign anything.
	if err := cs.wal.FlushAndSync(); err != nil {
		cs.logger.Error("failed flushing WAL to disk")
	}

	// Make proposal
	propBlockID := types.BlockID{Hash: block.Hash(), PartSetHeader: blockParts.Header()}
	proposal := types.NewProposal(height, round, cs.ValidRound, propBlockID, block.Header.Time)
	p := proposal.ToProto()

	// wait the max amount we would wait for a proposal
	ctxto, cancel := context.WithTimeout(ctx, cs.state.ConsensusParams.Timeout.Propose)
	defer cancel()
	if err := cs.privValidator.SignProposal(ctxto, cs.state.ChainID, p); err == nil {
		proposal.Signature = p.Signature

		// send proposal and block parts on internal msg queue
		cs.sendInternalMessage(ctx, msgInfo{&ProposalMessage{proposal}, "", tmtime.Now()})

		for i := 0; i < int(blockParts.Total()); i++ {
			part := blockParts.GetPart(i)
			cs.sendInternalMessage(ctx, msgInfo{&BlockPartMessage{cs.Height, cs.Round, part}, "", tmtime.Now()})
		}

		cs.logger.Debug("signed proposal", "height", height, "round", round, "proposal", proposal)
	} else if !cs.replayMode {
		cs.logger.Error("propose step; failed signing proposal", "height", height, "round", round, "err", err)
	}
}

// Returns true if the proposal block is complete &&
// (if POLRound was proposed, we have +2/3 prevotes from there).
func (cs *State) isProposalComplete() bool {
	if cs.Proposal == nil || cs.ProposalBlock == nil {
		return false
	}
	// we have the proposal. if there's a POLRound,
	// make sure we have the prevotes from it too
	if cs.Proposal.POLRound < 0 {
		return true
	}
	// if this is false the proposer is lying or we haven't received the POL yet
	return cs.Votes.Prevotes(cs.Proposal.POLRound).HasTwoThirdsMajority()

}

// Create the next block to propose and return it. Returns nil block upon error.
//
// We really only need to return the parts, but the block is returned for
// convenience so we can log the proposal block.
//
// NOTE: keep it side-effect free for clarity.
// CONTRACT: cs.privValidator is not nil.
func (cs *State) createProposalBlock(ctx context.Context) (*types.Block, error) {
	if cs.privValidator == nil {
		return nil, errors.New("entered createProposalBlock with privValidator being nil")
	}

	var commit *types.Commit
	var votes []*types.Vote
	switch {
	case cs.Height == cs.state.InitialHeight:
		// We're creating a proposal for the first block.
		// The commit is empty, but not nil.
		commit = types.NewCommit(0, 0, types.BlockID{}, nil)

	case cs.LastCommit.HasTwoThirdsMajority():
		// Make the commit from LastCommit
		commit = cs.LastCommit.MakeCommit()
		votes = cs.LastCommit.GetVotes()

	default: // This shouldn't happen.
		cs.logger.Error("propose step; cannot propose anything without commit for the previous block")
		return nil, nil
	}

	if cs.privValidatorPubKey == nil {
		// If this node is a validator & proposer in the current round, it will
		// miss the opportunity to create a block.
		cs.logger.Error("propose step; empty priv validator public key", "err", errPubKeyIsNotSet)
		return nil, nil
	}

	proposerAddr := cs.privValidatorPubKey.Address()

<<<<<<< HEAD
	return cs.blockExec.CreateProposalBlock(ctx, cs.Height, cs.state, commit, proposerAddr, votes)
=======
	ret, err := cs.blockExec.CreateProposalBlock(ctx, cs.Height, cs.state, commit, proposerAddr, cs.LastCommit.GetVotes())
	if err != nil {
		panic(err)
	}
	return ret, nil
>>>>>>> 97f70217
}

// Enter: `timeoutPropose` after entering Propose.
// Enter: proposal block and POL is ready.
// If we received a valid proposal within this round and we are not locked on a block,
// we will prevote for block.
// Otherwise, if we receive a valid proposal that matches the block we are
// locked on or matches a block that received a POL in a round later than our
// locked round, prevote for the proposal, otherwise vote nil.
func (cs *State) enterPrevote(ctx context.Context, height int64, round int32) {
	logger := cs.logger.With("height", height, "round", round)

	if cs.Height != height || round < cs.Round || (cs.Round == round && cstypes.RoundStepPrevote <= cs.Step) {
		logger.Debug(
			"entering prevote step with invalid args",
			"current", fmt.Sprintf("%v/%v/%v", cs.Height, cs.Round, cs.Step),
		)
		return
	}

	defer func() {
		// Done enterPrevote:
		cs.updateRoundStep(round, cstypes.RoundStepPrevote)
		cs.newStep(ctx)
	}()

	logger.Debug("entering prevote step", "current", fmt.Sprintf("%v/%v/%v", cs.Height, cs.Round, cs.Step))

	// Sign and broadcast vote as necessary
	cs.doPrevote(ctx, height, round)

	// Once `addVote` hits any +2/3 prevotes, we will go to PrevoteWait
	// (so we have more time to try and collect +2/3 prevotes for a single block)
}

func (cs *State) proposalIsTimely() bool {
	sp := cs.state.ConsensusParams.Synchrony.SynchronyParamsOrDefaults()
	return cs.Proposal.IsTimely(cs.ProposalReceiveTime, sp, cs.Round)
}

func (cs *State) defaultDoPrevote(ctx context.Context, height int64, round int32) {
	logger := cs.logger.With("height", height, "round", round)

	// Check that a proposed block was not received within this round (and thus executing this from a timeout).
	if cs.ProposalBlock == nil {
		logger.Debug("prevote step: ProposalBlock is nil; prevoting nil")
		cs.signAddVote(ctx, tmproto.PrevoteType, nil, types.PartSetHeader{})
		return
	}

	if cs.Proposal == nil {
		logger.Debug("prevote step: did not receive proposal; prevoting nil")
		cs.signAddVote(ctx, tmproto.PrevoteType, nil, types.PartSetHeader{})
		return
	}

	if !cs.Proposal.Timestamp.Equal(cs.ProposalBlock.Header.Time) {
		logger.Debug("prevote step: proposal timestamp not equal; prevoting nil")
		cs.signAddVote(ctx, tmproto.PrevoteType, nil, types.PartSetHeader{})
		return
	}

	sp := cs.state.ConsensusParams.Synchrony.SynchronyParamsOrDefaults()
	if cs.Proposal.POLRound == -1 && cs.LockedRound == -1 && !cs.proposalIsTimely() {
		logger.Debug("prevote step: Proposal is not timely; prevoting nil",
			"proposed",
			tmtime.Canonical(cs.Proposal.Timestamp).Format(time.RFC3339Nano),
			"received",
			tmtime.Canonical(cs.ProposalReceiveTime).Format(time.RFC3339Nano),
			"msg_delay",
			sp.MessageDelay,
			"precision",
			sp.Precision)
		cs.signAddVote(ctx, tmproto.PrevoteType, nil, types.PartSetHeader{})
		return
	}

	// Validate proposal block, from Tendermint's perspective
	err := cs.blockExec.ValidateBlock(ctx, cs.state, cs.ProposalBlock)
	if err != nil {
		// ProposalBlock is invalid, prevote nil.
		logger.Error("prevote step: consensus deems this block invalid; prevoting nil",
			"err", err)
		cs.signAddVote(ctx, tmproto.PrevoteType, nil, types.PartSetHeader{})
		return
	}

	/*
		The block has now passed Tendermint's validation rules.
		Before prevoting the block received from the proposer for the current round and height,
		we request the Application, via the ProcessProposal, ABCI call to confirm that the block is
		valid. If the Application does not accept the block, Tendermint prevotes nil.

		WARNING: misuse of block rejection by the Application can seriously compromise Tendermint's
		liveness properties. Please see PrepareProposal-ProcessProposal coherence and determinism
		properties in the ABCI++ specification.
	*/
	isAppValid, err := cs.blockExec.ProcessProposal(ctx, cs.ProposalBlock, cs.state)
	if err != nil {
		panic(fmt.Sprintf("ProcessProposal: %v", err))
	}

	// Vote nil if the Application rejected the block
	if !isAppValid {
		logger.Error("prevote step: state machine rejected a proposed block; this should not happen:"+
			"the proposer may be misbehaving; prevoting nil", "err", err)
		cs.signAddVote(ctx, tmproto.PrevoteType, nil, types.PartSetHeader{})
		return
	}

	/*
		22: upon <PROPOSAL, h_p, round_p, v, −1> from proposer(h_p, round_p) while step_p = propose do
		23: if valid(v) && (lockedRound_p = −1 || lockedValue_p = v) then
		24: broadcast <PREVOTE, h_p, round_p, id(v)>

		Here, cs.Proposal.POLRound corresponds to the -1 in the above algorithm rule.
		This means that the proposer is producing a new proposal that has not previously
		seen a 2/3 majority by the network.

		If we have already locked on a different value that is different from the proposed value,
		we prevote nil since we are locked on a different value. Otherwise, if we're not locked on a block
		or the proposal matches our locked block, we prevote the proposal.
	*/
	if cs.Proposal.POLRound == -1 {
		if cs.LockedRound == -1 {
			logger.Debug("prevote step: ProposalBlock is valid and there is no locked block; prevoting the proposal")
			cs.signAddVote(ctx, tmproto.PrevoteType, cs.ProposalBlock.Hash(), cs.ProposalBlockParts.Header())
			return
		}
		if cs.ProposalBlock.HashesTo(cs.LockedBlock.Hash()) {
			logger.Debug("prevote step: ProposalBlock is valid and matches our locked block; prevoting the proposal")
			cs.signAddVote(ctx, tmproto.PrevoteType, cs.ProposalBlock.Hash(), cs.ProposalBlockParts.Header())
			return
		}
	}

	/*
		28: upon <PROPOSAL, h_p, round_p, v, v_r> from proposer(h_p, round_p) AND 2f + 1 <PREVOTE, h_p, v_r, id(v)> while
		step_p = propose && (v_r ≥ 0 && v_r < round_p) do
		29: if valid(v) && (lockedRound_p ≤ v_r || lockedValue_p = v) then
		30: broadcast <PREVOTE, h_p, round_p, id(v)>

		This rule is a bit confusing but breaks down as follows:

		If we see a proposal in the current round for value 'v' that lists its valid round as 'v_r'
		AND this validator saw a 2/3 majority of the voting power prevote 'v' in round 'v_r', then we will
		issue a prevote for 'v' in this round if 'v' is valid and either matches our locked value OR
		'v_r' is a round greater than or equal to our current locked round.

		'v_r' can be a round greater than to our current locked round if a 2/3 majority of
		the network prevoted a value in round 'v_r' but we did not lock on it, possibly because we
		missed the proposal in round 'v_r'.
	*/
	blockID, ok := cs.Votes.Prevotes(cs.Proposal.POLRound).TwoThirdsMajority()
	if ok && cs.ProposalBlock.HashesTo(blockID.Hash) && cs.Proposal.POLRound >= 0 && cs.Proposal.POLRound < cs.Round {
		if cs.LockedRound <= cs.Proposal.POLRound {
			logger.Debug("prevote step: ProposalBlock is valid and received a 2/3" +
				"majority in a round later than the locked round; prevoting the proposal")
			cs.signAddVote(ctx, tmproto.PrevoteType, cs.ProposalBlock.Hash(), cs.ProposalBlockParts.Header())
			return
		}
		if cs.ProposalBlock.HashesTo(cs.LockedBlock.Hash()) {
			logger.Debug("prevote step: ProposalBlock is valid and matches our locked block; prevoting the proposal")
			cs.signAddVote(ctx, tmproto.PrevoteType, cs.ProposalBlock.Hash(), cs.ProposalBlockParts.Header())
			return
		}
	}

	logger.Debug("prevote step: ProposalBlock is valid but was not our locked block or " +
		"did not receive a more recent majority; prevoting nil")
	cs.signAddVote(ctx, tmproto.PrevoteType, nil, types.PartSetHeader{})
}

// Enter: any +2/3 prevotes at next round.
func (cs *State) enterPrevoteWait(ctx context.Context, height int64, round int32) {
	logger := cs.logger.With("height", height, "round", round)

	if cs.Height != height || round < cs.Round || (cs.Round == round && cstypes.RoundStepPrevoteWait <= cs.Step) {
		logger.Debug(
			"entering prevote wait step with invalid args",
			"current", fmt.Sprintf("%v/%v/%v", cs.Height, cs.Round, cs.Step),
		)
		return
	}

	if !cs.Votes.Prevotes(round).HasTwoThirdsAny() {
		panic(fmt.Sprintf(
			"entering prevote wait step (%v/%v), but prevotes does not have any +2/3 votes",
			height, round,
		))
	}

	logger.Debug("entering prevote wait step", "current", fmt.Sprintf("%v/%v/%v", cs.Height, cs.Round, cs.Step))

	defer func() {
		// Done enterPrevoteWait:
		cs.updateRoundStep(round, cstypes.RoundStepPrevoteWait)
		cs.newStep(ctx)
	}()

	// Wait for some more prevotes; enterPrecommit
	cs.scheduleTimeout(cs.voteTimeout(round), height, round, cstypes.RoundStepPrevoteWait)
}

// Enter: `timeoutPrevote` after any +2/3 prevotes.
// Enter: `timeoutPrecommit` after any +2/3 precommits.
// Enter: +2/3 precomits for block or nil.
// Lock & precommit the ProposalBlock if we have enough prevotes for it (a POL in this round)
// else, precommit nil otherwise.
func (cs *State) enterPrecommit(ctx context.Context, height int64, round int32) {
	logger := cs.logger.With("height", height, "round", round)

	if cs.Height != height || round < cs.Round || (cs.Round == round && cstypes.RoundStepPrecommit <= cs.Step) {
		logger.Debug(
			"entering precommit step with invalid args",
			"current", fmt.Sprintf("%v/%v/%v", cs.Height, cs.Round, cs.Step),
		)
		return
	}

	logger.Debug("entering precommit step", "current", fmt.Sprintf("%v/%v/%v", cs.Height, cs.Round, cs.Step))

	defer func() {
		// Done enterPrecommit:
		cs.updateRoundStep(round, cstypes.RoundStepPrecommit)
		cs.newStep(ctx)
	}()

	// check for a polka
	blockID, ok := cs.Votes.Prevotes(round).TwoThirdsMajority()

	// If we don't have a polka, we must precommit nil.
	if !ok {
		if cs.LockedBlock != nil {
			logger.Debug("precommit step; no +2/3 prevotes during enterPrecommit while we are locked; precommitting nil")
		} else {
			logger.Debug("precommit step; no +2/3 prevotes during enterPrecommit; precommitting nil")
		}

		cs.signAddVote(ctx, tmproto.PrecommitType, nil, types.PartSetHeader{})
		return
	}

	// At this point +2/3 prevoted for a particular block or nil.
	if err := cs.eventBus.PublishEventPolka(ctx, cs.RoundStateEvent()); err != nil {
		logger.Error("failed publishing polka", "err", err)
	}

	// the latest POLRound should be this round.
	polRound, _ := cs.Votes.POLInfo()
	if polRound < round {
		panic(fmt.Sprintf("this POLRound should be %v but got %v", round, polRound))
	}

	// +2/3 prevoted nil. Precommit nil.
	if blockID.IsNil() {
		logger.Debug("precommit step: +2/3 prevoted for nil; precommitting nil")
		cs.signAddVote(ctx, tmproto.PrecommitType, nil, types.PartSetHeader{})
		return
	}
	// At this point, +2/3 prevoted for a particular block.

	// If we never received a proposal for this block, we must precommit nil
	if cs.Proposal == nil || cs.ProposalBlock == nil {
		logger.Debug("precommit step; did not receive proposal, precommitting nil")
		cs.signAddVote(ctx, tmproto.PrecommitType, nil, types.PartSetHeader{})
		return
	}

	// If the proposal time does not match the block time, precommit nil.
	if !cs.Proposal.Timestamp.Equal(cs.ProposalBlock.Header.Time) {
		logger.Debug("precommit step: proposal timestamp not equal; precommitting nil")
		cs.signAddVote(ctx, tmproto.PrecommitType, nil, types.PartSetHeader{})
		return
	}

	// If we're already locked on that block, precommit it, and update the LockedRound
	if cs.LockedBlock.HashesTo(blockID.Hash) {
		logger.Debug("precommit step: +2/3 prevoted locked block; relocking")
		cs.LockedRound = round

		if err := cs.eventBus.PublishEventRelock(ctx, cs.RoundStateEvent()); err != nil {
			logger.Error("precommit step: failed publishing event relock", "err", err)
		}

		cs.signAddVote(ctx, tmproto.PrecommitType, blockID.Hash, blockID.PartSetHeader)
		return
	}

	// If greater than 2/3 of the voting power on the network prevoted for
	// the proposed block, update our locked block to this block and issue a
	// precommit vote for it.
	if cs.ProposalBlock.HashesTo(blockID.Hash) {
		logger.Debug("precommit step: +2/3 prevoted proposal block; locking", "hash", blockID.Hash)

		// Validate the block.
		if err := cs.blockExec.ValidateBlock(ctx, cs.state, cs.ProposalBlock); err != nil {
			panic(fmt.Sprintf("precommit step: +2/3 prevoted for an invalid block %v; relocking", err))
		}

		cs.LockedRound = round
		cs.LockedBlock = cs.ProposalBlock
		cs.LockedBlockParts = cs.ProposalBlockParts

		if err := cs.eventBus.PublishEventLock(ctx, cs.RoundStateEvent()); err != nil {
			logger.Error("precommit step: failed publishing event lock", "err", err)
		}

		cs.signAddVote(ctx, tmproto.PrecommitType, blockID.Hash, blockID.PartSetHeader)
		return
	}

	// There was a polka in this round for a block we don't have.
	// Fetch that block, and precommit nil.
	logger.Debug("precommit step: +2/3 prevotes for a block we do not have; voting nil", "block_id", blockID)

	if !cs.ProposalBlockParts.HasHeader(blockID.PartSetHeader) {
		cs.ProposalBlock = nil
		cs.metrics.MarkBlockGossipStarted()
		cs.ProposalBlockParts = types.NewPartSetFromHeader(blockID.PartSetHeader)
	}

	cs.signAddVote(ctx, tmproto.PrecommitType, nil, types.PartSetHeader{})
}

// Enter: any +2/3 precommits for next round.
func (cs *State) enterPrecommitWait(ctx context.Context, height int64, round int32) {
	logger := cs.logger.With("height", height, "round", round)

	if cs.Height != height || round < cs.Round || (cs.Round == round && cs.TriggeredTimeoutPrecommit) {
		logger.Debug(
			"entering precommit wait step with invalid args",
			"triggered_timeout", cs.TriggeredTimeoutPrecommit,
			"current", fmt.Sprintf("%v/%v", cs.Height, cs.Round),
		)
		return
	}

	if !cs.Votes.Precommits(round).HasTwoThirdsAny() {
		panic(fmt.Sprintf(
			"entering precommit wait step (%v/%v), but precommits does not have any +2/3 votes",
			height, round,
		))
	}

	logger.Debug("entering precommit wait step", "current", fmt.Sprintf("%v/%v/%v", cs.Height, cs.Round, cs.Step))

	defer func() {
		// Done enterPrecommitWait:
		cs.TriggeredTimeoutPrecommit = true
		cs.newStep(ctx)
	}()

	// wait for some more precommits; enterNewRound
	cs.scheduleTimeout(cs.voteTimeout(round), height, round, cstypes.RoundStepPrecommitWait)
}

// Enter: +2/3 precommits for block
func (cs *State) enterCommit(ctx context.Context, height int64, commitRound int32) {
	logger := cs.logger.With("height", height, "commit_round", commitRound)

	if cs.Height != height || cstypes.RoundStepCommit <= cs.Step {
		logger.Debug(
			"entering commit step with invalid args",
			"current", fmt.Sprintf("%v/%v/%v", cs.Height, cs.Round, cs.Step),
		)
		return
	}

	logger.Debug("entering commit step", "current", fmt.Sprintf("%v/%v/%v", cs.Height, cs.Round, cs.Step))

	defer func() {
		// Done enterCommit:
		// keep cs.Round the same, commitRound points to the right Precommits set.
		cs.updateRoundStep(cs.Round, cstypes.RoundStepCommit)
		cs.CommitRound = commitRound
		cs.CommitTime = tmtime.Now()
		cs.newStep(ctx)

		// Maybe finalize immediately.
		cs.tryFinalizeCommit(ctx, height)
	}()

	blockID, ok := cs.Votes.Precommits(commitRound).TwoThirdsMajority()
	if !ok {
		panic("RunActionCommit() expects +2/3 precommits")
	}

	// The Locked* fields no longer matter.
	// Move them over to ProposalBlock if they match the commit hash,
	// otherwise they'll be cleared in updateToState.
	if cs.LockedBlock.HashesTo(blockID.Hash) {
		logger.Debug("commit is for a locked block; set ProposalBlock=LockedBlock", "block_hash", blockID.Hash)
		cs.ProposalBlock = cs.LockedBlock
		cs.ProposalBlockParts = cs.LockedBlockParts
	}

	// If we don't have the block being committed, set up to get it.
	if !cs.ProposalBlock.HashesTo(blockID.Hash) {
		if !cs.ProposalBlockParts.HasHeader(blockID.PartSetHeader) {
			logger.Info(
				"commit is for a block we do not know about; set ProposalBlock=nil",
				"proposal", cs.ProposalBlock.Hash(),
				"commit", blockID.Hash,
			)

			// We're getting the wrong block.
			// Set up ProposalBlockParts and keep waiting.
			cs.ProposalBlock = nil
			cs.metrics.MarkBlockGossipStarted()
			cs.ProposalBlockParts = types.NewPartSetFromHeader(blockID.PartSetHeader)

			if err := cs.eventBus.PublishEventValidBlock(ctx, cs.RoundStateEvent()); err != nil {
				logger.Error("failed publishing valid block", "err", err)
			}

			cs.evsw.FireEvent(ctx, types.EventValidBlockValue, &cs.RoundState)
		}
	}
}

// If we have the block AND +2/3 commits for it, finalize.
func (cs *State) tryFinalizeCommit(ctx context.Context, height int64) {
	logger := cs.logger.With("height", height)

	if cs.Height != height {
		panic(fmt.Sprintf("tryFinalizeCommit() cs.Height: %v vs height: %v", cs.Height, height))
	}

	blockID, ok := cs.Votes.Precommits(cs.CommitRound).TwoThirdsMajority()
	if !ok || blockID.IsNil() {
		logger.Error("failed attempt to finalize commit; there was no +2/3 majority or +2/3 was for nil")
		return
	}

	if !cs.ProposalBlock.HashesTo(blockID.Hash) {
		// TODO: this happens every time if we're not a validator (ugly logs)
		// TODO: ^^ wait, why does it matter that we're a validator?
		logger.Debug(
			"failed attempt to finalize commit; we do not have the commit block",
			"proposal_block", cs.ProposalBlock.Hash(),
			"commit_block", blockID.Hash,
		)
		return
	}

	cs.finalizeCommit(ctx, height)
}

// Increment height and goto cstypes.RoundStepNewHeight
func (cs *State) finalizeCommit(ctx context.Context, height int64) {
	logger := cs.logger.With("height", height)

	if cs.Height != height || cs.Step != cstypes.RoundStepCommit {
		logger.Debug(
			"entering finalize commit step",
			"current", fmt.Sprintf("%v/%v/%v", cs.Height, cs.Round, cs.Step),
		)
		return
	}

	cs.calculatePrevoteMessageDelayMetrics()

	blockID, ok := cs.Votes.Precommits(cs.CommitRound).TwoThirdsMajority()
	block, blockParts := cs.ProposalBlock, cs.ProposalBlockParts

	if !ok {
		panic("cannot finalize commit; commit does not have 2/3 majority")
	}
	if !blockParts.HasHeader(blockID.PartSetHeader) {
		panic("expected ProposalBlockParts header to be commit header")
	}
	if !block.HashesTo(blockID.Hash) {
		panic("cannot finalize commit; proposal block does not hash to commit hash")
	}

	if err := cs.blockExec.ValidateBlock(ctx, cs.state, block); err != nil {
		panic(fmt.Errorf("+2/3 committed an invalid block: %w", err))
	}

	logger.Info(
		"finalizing commit of block",
		"hash", block.Hash(),
		"root", block.AppHash,
		"num_txs", len(block.Txs),
	)
	logger.Debug(fmt.Sprintf("%v", block))

	// Save to blockStore.
	if cs.blockStore.Height() < block.Height {
		// NOTE: the seenCommit is local justification to commit this block,
		// but may differ from the LastCommit included in the next block
		precommits := cs.Votes.Precommits(cs.CommitRound)
		seenCommit := precommits.MakeCommit()
		cs.blockStore.SaveBlock(block, blockParts, seenCommit)
	} else {
		// Happens during replay if we already saved the block but didn't commit
		logger.Debug("calling finalizeCommit on already stored block", "height", block.Height)
	}

	// Write EndHeightMessage{} for this height, implying that the blockstore
	// has saved the block.
	//
	// If we crash before writing this EndHeightMessage{}, we will recover by
	// running ApplyBlock during the ABCI handshake when we restart.  If we
	// didn't save the block to the blockstore before writing
	// EndHeightMessage{}, we'd have to change WAL replay -- currently it
	// complains about replaying for heights where an #ENDHEIGHT entry already
	// exists.
	//
	// Either way, the State should not be resumed until we
	// successfully call ApplyBlock (ie. later here, or in Handshake after
	// restart).
	endMsg := EndHeightMessage{height}
	if err := cs.wal.WriteSync(endMsg); err != nil { // NOTE: fsync
		panic(fmt.Errorf(
			"failed to write %v msg to consensus WAL due to %w; check your file system and restart the node",
			endMsg, err,
		))
	}

	// Create a copy of the state for staging and an event cache for txs.
	stateCopy := cs.state.Copy()

	// Execute and commit the block, update and save the state, and update the mempool.
	// NOTE The block.AppHash wont reflect these txs until the next block.
	stateCopy, err := cs.blockExec.ApplyBlock(ctx,
		stateCopy,
		types.BlockID{
			Hash:          block.Hash(),
			PartSetHeader: blockParts.Header(),
		},
		block,
	)
	if err != nil {
		logger.Error("failed to apply block", "err", err)
		return
	}

	// must be called before we update state
	cs.RecordMetrics(height, block)

	// NewHeightStep!
	cs.updateToState(ctx, stateCopy)

	// Private validator might have changed it's key pair => refetch pubkey.
	if err := cs.updatePrivValidatorPubKey(ctx); err != nil {
		logger.Error("failed to get private validator pubkey", "err", err)
	}

	// cs.StartTime is already set.
	// Schedule Round0 to start soon.
	cs.scheduleRound0(&cs.RoundState)

	// By here,
	// * cs.Height has been increment to height+1
	// * cs.Step is now cstypes.RoundStepNewHeight
	// * cs.StartTime is set to when we will start round0.
}

func (cs *State) RecordMetrics(height int64, block *types.Block) {
	cs.metrics.Validators.Set(float64(cs.Validators.Size()))
	cs.metrics.ValidatorsPower.Set(float64(cs.Validators.TotalVotingPower()))

	var (
		missingValidators      int
		missingValidatorsPower int64
	)
	// height=0 -> MissingValidators and MissingValidatorsPower are both 0.
	// Remember that the first LastCommit is intentionally empty, so it's not
	// fair to increment missing validators number.
	if height > cs.state.InitialHeight {
		// Sanity check that commit size matches validator set size - only applies
		// after first block.
		var (
			commitSize = block.LastCommit.Size()
			valSetLen  = len(cs.LastValidators.Validators)
			address    types.Address
		)
		if commitSize != valSetLen {
			cs.logger.Error(fmt.Sprintf("commit size (%d) doesn't match valset length (%d) at height %d\n\n%v\n\n%v",
				commitSize, valSetLen, block.Height, block.LastCommit.Signatures, cs.LastValidators.Validators))
			return
		}

		if cs.privValidator != nil {
			if cs.privValidatorPubKey == nil {
				// Metrics won't be updated, but it's not critical.
				cs.logger.Error("recordMetrics", "err", errPubKeyIsNotSet)
			} else {
				address = cs.privValidatorPubKey.Address()
			}
		}

		for i, val := range cs.LastValidators.Validators {
			commitSig := block.LastCommit.Signatures[i]
			if commitSig.Absent() {
				missingValidators++
				missingValidatorsPower += val.VotingPower
			}

			if bytes.Equal(val.Address, address) {
				label := []string{
					"validator_address", val.Address.String(),
				}
				cs.metrics.ValidatorPower.With(label...).Set(float64(val.VotingPower))
				if commitSig.ForBlock() {
					cs.metrics.ValidatorLastSignedHeight.With(label...).Set(float64(height))
				} else {
					cs.metrics.ValidatorMissedBlocks.With(label...).Add(float64(1))
				}
			}

		}
	}
	cs.metrics.MissingValidators.Set(float64(missingValidators))
	cs.metrics.MissingValidatorsPower.Set(float64(missingValidatorsPower))

	// NOTE: byzantine validators power and count is only for consensus evidence i.e. duplicate vote
	var (
		byzantineValidatorsPower int64
		byzantineValidatorsCount int64
	)

	for _, ev := range block.Evidence {
		if dve, ok := ev.(*types.DuplicateVoteEvidence); ok {
			if _, val := cs.Validators.GetByAddress(dve.VoteA.ValidatorAddress); val != nil {
				byzantineValidatorsCount++
				byzantineValidatorsPower += val.VotingPower
			}
		}
	}
	cs.metrics.ByzantineValidators.Set(float64(byzantineValidatorsCount))
	cs.metrics.ByzantineValidatorsPower.Set(float64(byzantineValidatorsPower))

	if height > 1 {
		lastBlockMeta := cs.blockStore.LoadBlockMeta(height - 1)
		if lastBlockMeta != nil {
			cs.metrics.BlockIntervalSeconds.Observe(
				block.Time.Sub(lastBlockMeta.Header.Time).Seconds(),
			)
		}
	}

	cs.metrics.NumTxs.Set(float64(len(block.Data.Txs)))
	cs.metrics.TotalTxs.Add(float64(len(block.Data.Txs)))
	cs.metrics.BlockSizeBytes.Observe(float64(block.Size()))
	cs.metrics.CommittedHeight.Set(float64(block.Height))
}

//-----------------------------------------------------------------------------

func (cs *State) defaultSetProposal(proposal *types.Proposal, recvTime time.Time) error {
	// Already have one
	// TODO: possibly catch double proposals
	if cs.Proposal != nil || proposal == nil {
		return nil
	}

	// Does not apply
	if proposal.Height != cs.Height || proposal.Round != cs.Round {
		return nil
	}

	// Verify POLRound, which must be -1 or in range [0, proposal.Round).
	if proposal.POLRound < -1 ||
		(proposal.POLRound >= 0 && proposal.POLRound >= proposal.Round) {
		return ErrInvalidProposalPOLRound
	}

	p := proposal.ToProto()
	// Verify signature
	if !cs.Validators.GetProposer().PubKey.VerifySignature(
		types.ProposalSignBytes(cs.state.ChainID, p), proposal.Signature,
	) {
		return ErrInvalidProposalSignature
	}

	proposal.Signature = p.Signature
	cs.Proposal = proposal
	cs.ProposalReceiveTime = recvTime
	cs.calculateProposalTimestampDifferenceMetric()
	// We don't update cs.ProposalBlockParts if it is already set.
	// This happens if we're already in cstypes.RoundStepCommit or if there is a valid block in the current round.
	// TODO: We can check if Proposal is for a different block as this is a sign of misbehavior!
	if cs.ProposalBlockParts == nil {
		cs.metrics.MarkBlockGossipStarted()
		cs.ProposalBlockParts = types.NewPartSetFromHeader(proposal.BlockID.PartSetHeader)
	}

	cs.logger.Info("received proposal", "proposal", proposal)
	return nil
}

// NOTE: block is not necessarily valid.
// Asynchronously triggers either enterPrevote (before we timeout of propose) or tryFinalizeCommit,
// once we have the full block.
func (cs *State) addProposalBlockPart(
	ctx context.Context,
	msg *BlockPartMessage,
	peerID types.NodeID,
) (added bool, err error) {
	height, round, part := msg.Height, msg.Round, msg.Part

	// Blocks might be reused, so round mismatch is OK
	if cs.Height != height {
		cs.logger.Debug("received block part from wrong height", "height", height, "round", round)
		cs.metrics.BlockGossipPartsReceived.With("matches_current", "false").Add(1)
		return false, nil
	}

	// We're not expecting a block part.
	if cs.ProposalBlockParts == nil {
		cs.metrics.BlockGossipPartsReceived.With("matches_current", "false").Add(1)
		// NOTE: this can happen when we've gone to a higher round and
		// then receive parts from the previous round - not necessarily a bad peer.
		cs.logger.Debug(
			"received a block part when we are not expecting any",
			"height", height,
			"round", round,
			"index", part.Index,
			"peer", peerID,
		)
		return false, nil
	}

	added, err = cs.ProposalBlockParts.AddPart(part)
	if err != nil {
		if errors.Is(err, types.ErrPartSetInvalidProof) || errors.Is(err, types.ErrPartSetUnexpectedIndex) {
			cs.metrics.BlockGossipPartsReceived.With("matches_current", "false").Add(1)
		}
		return added, err
	}

	cs.metrics.BlockGossipPartsReceived.With("matches_current", "true").Add(1)

	if cs.ProposalBlockParts.ByteSize() > cs.state.ConsensusParams.Block.MaxBytes {
		return added, fmt.Errorf("total size of proposal block parts exceeds maximum block bytes (%d > %d)",
			cs.ProposalBlockParts.ByteSize(), cs.state.ConsensusParams.Block.MaxBytes,
		)
	}
	if added && cs.ProposalBlockParts.IsComplete() {
		cs.metrics.MarkBlockGossipComplete()
		bz, err := io.ReadAll(cs.ProposalBlockParts.GetReader())
		if err != nil {
			return added, err
		}

		var pbb = new(tmproto.Block)
		err = proto.Unmarshal(bz, pbb)
		if err != nil {
			return added, err
		}

		block, err := types.BlockFromProto(pbb)
		if err != nil {
			return added, err
		}

		cs.ProposalBlock = block

		// NOTE: it's possible to receive complete proposal blocks for future rounds without having the proposal
		cs.logger.Info("received complete proposal block", "height", cs.ProposalBlock.Height, "hash", cs.ProposalBlock.Hash())

		if err := cs.eventBus.PublishEventCompleteProposal(ctx, cs.CompleteProposalEvent()); err != nil {
			cs.logger.Error("failed publishing event complete proposal", "err", err)
		}
	}

	return added, nil
}
func (cs *State) handleCompleteProposal(ctx context.Context, height int64) {
	// Update Valid* if we can.
	prevotes := cs.Votes.Prevotes(cs.Round)
	blockID, hasTwoThirds := prevotes.TwoThirdsMajority()
	if hasTwoThirds && !blockID.IsNil() && (cs.ValidRound < cs.Round) {
		if cs.ProposalBlock.HashesTo(blockID.Hash) {
			cs.logger.Debug(
				"updating valid block to new proposal block",
				"valid_round", cs.Round,
				"valid_block_hash", cs.ProposalBlock.Hash(),
			)

			cs.ValidRound = cs.Round
			cs.ValidBlock = cs.ProposalBlock
			cs.ValidBlockParts = cs.ProposalBlockParts
		}
		// TODO: In case there is +2/3 majority in Prevotes set for some
		// block and cs.ProposalBlock contains different block, either
		// proposer is faulty or voting power of faulty processes is more
		// than 1/3. We should trigger in the future accountability
		// procedure at this point.
	}

	if cs.Step <= cstypes.RoundStepPropose && cs.isProposalComplete() {
		// Move onto the next step
		cs.enterPrevote(ctx, height, cs.Round)
		if hasTwoThirds { // this is optimisation as this will be triggered when prevote is added
			cs.enterPrecommit(ctx, height, cs.Round)
		}
	} else if cs.Step == cstypes.RoundStepCommit {
		// If we're waiting on the proposal block...
		cs.tryFinalizeCommit(ctx, height)
	}
}

// Attempt to add the vote. if its a duplicate signature, dupeout the validator
func (cs *State) tryAddVote(ctx context.Context, vote *types.Vote, peerID types.NodeID) (bool, error) {
	added, err := cs.addVote(ctx, vote, peerID)
	if err != nil {
		// If the vote height is off, we'll just ignore it,
		// But if it's a conflicting sig, add it to the cs.evpool.
		// If it's otherwise invalid, punish peer.
		// nolint: gocritic
		if voteErr, ok := err.(*types.ErrVoteConflictingVotes); ok {
			if cs.privValidatorPubKey == nil {
				return false, errPubKeyIsNotSet
			}

			if bytes.Equal(vote.ValidatorAddress, cs.privValidatorPubKey.Address()) {
				cs.logger.Error(
					"found conflicting vote from ourselves; did you unsafe_reset a validator?",
					"height", vote.Height,
					"round", vote.Round,
					"type", vote.Type,
				)

				return added, err
			}

			// report conflicting votes to the evidence pool
			cs.evpool.ReportConflictingVotes(voteErr.VoteA, voteErr.VoteB)
			cs.logger.Debug(
				"found and sent conflicting votes to the evidence pool",
				"vote_a", voteErr.VoteA,
				"vote_b", voteErr.VoteB,
			)

			return added, err
		} else if errors.Is(err, types.ErrVoteNonDeterministicSignature) {
			cs.logger.Debug("vote has non-deterministic signature", "err", err)
		} else {
			// Either
			// 1) bad peer OR
			// 2) not a bad peer? this can also err sometimes with "Unexpected step" OR
			// 3) tmkms use with multiple validators connecting to a single tmkms instance
			//		(https://github.com/tendermint/tendermint/issues/3839).
			cs.logger.Info("failed attempting to add vote", "err", err)
			return added, ErrAddingVote
		}
	}

	return added, nil
}

func (cs *State) addVote(
	ctx context.Context,
	vote *types.Vote,
	peerID types.NodeID,
) (added bool, err error) {
	cs.logger.Debug(
		"adding vote",
		"vote_height", vote.Height,
		"vote_type", vote.Type,
		"val_index", vote.ValidatorIndex,
		"cs_height", cs.Height,
	)

	// A precommit for the previous height?
	// These come in while we wait timeoutCommit
	if vote.Height+1 == cs.Height && vote.Type == tmproto.PrecommitType {
		if cs.Step != cstypes.RoundStepNewHeight {
			// Late precommit at prior height is ignored
			cs.logger.Debug("precommit vote came in after commit timeout and has been ignored", "vote", vote)
			return
		}

		added, err = cs.LastCommit.AddVote(vote)
		if !added {
			return
		}

		cs.logger.Debug("added vote to last precommits", "last_commit", cs.LastCommit.StringShort())
		if err := cs.eventBus.PublishEventVote(ctx, types.EventDataVote{Vote: vote}); err != nil {
			return added, err
		}

		cs.evsw.FireEvent(ctx, types.EventVoteValue, vote)

		// if we can skip timeoutCommit and have all the votes now,
		if cs.bypassCommitTimeout() && cs.LastCommit.HasAll() {
			// go straight to new round (skip timeout commit)
			// cs.scheduleTimeout(time.Duration(0), cs.Height, 0, cstypes.RoundStepNewHeight)
			cs.enterNewRound(ctx, cs.Height, 0)
		}

		return
	}

	// Height mismatch is ignored.
	// Not necessarily a bad peer, but not favorable behavior.
	if vote.Height != cs.Height {
		cs.logger.Debug("vote ignored and not added", "vote_height", vote.Height, "cs_height", cs.Height, "peer", peerID)
		return
	}

	// Verify VoteExtension if precommit
	if vote.Type == tmproto.PrecommitType {
		if err = cs.blockExec.VerifyVoteExtension(ctx, vote); err != nil {
			return false, err
		}
	}

	height := cs.Height
	added, err = cs.Votes.AddVote(vote, peerID)
	if !added {
		// Either duplicate, or error upon cs.Votes.AddByIndex()
		return
	}

	if err := cs.eventBus.PublishEventVote(ctx, types.EventDataVote{Vote: vote}); err != nil {
		return added, err
	}
	cs.evsw.FireEvent(ctx, types.EventVoteValue, vote)

	switch vote.Type {
	case tmproto.PrevoteType:
		prevotes := cs.Votes.Prevotes(vote.Round)
		cs.logger.Debug("added vote to prevote", "vote", vote, "prevotes", prevotes.StringShort())

		// Check to see if >2/3 of the voting power on the network voted for any non-nil block.
		if blockID, ok := prevotes.TwoThirdsMajority(); ok && !blockID.IsNil() {
			// Greater than 2/3 of the voting power on the network voted for some
			// non-nil block

			// Update Valid* if we can.
			if cs.ValidRound < vote.Round && vote.Round == cs.Round {
				if cs.ProposalBlock.HashesTo(blockID.Hash) {
					cs.logger.Debug("updating valid block because of POL", "valid_round", cs.ValidRound, "pol_round", vote.Round)
					cs.ValidRound = vote.Round
					cs.ValidBlock = cs.ProposalBlock
					cs.ValidBlockParts = cs.ProposalBlockParts
				} else {
					cs.logger.Debug(
						"valid block we do not know about; set ProposalBlock=nil",
						"proposal", cs.ProposalBlock.Hash(),
						"block_id", blockID.Hash,
					)

					// we're getting the wrong block
					cs.ProposalBlock = nil
				}

				if !cs.ProposalBlockParts.HasHeader(blockID.PartSetHeader) {
					cs.metrics.MarkBlockGossipStarted()
					cs.ProposalBlockParts = types.NewPartSetFromHeader(blockID.PartSetHeader)
				}

				cs.evsw.FireEvent(ctx, types.EventValidBlockValue, &cs.RoundState)
				if err := cs.eventBus.PublishEventValidBlock(ctx, cs.RoundStateEvent()); err != nil {
					return added, err
				}
			}
		}

		// If +2/3 prevotes for *anything* for future round:
		switch {
		case cs.Round < vote.Round && prevotes.HasTwoThirdsAny():
			// Round-skip if there is any 2/3+ of votes ahead of us
			cs.enterNewRound(ctx, height, vote.Round)

		case cs.Round == vote.Round && cstypes.RoundStepPrevote <= cs.Step: // current round
			blockID, ok := prevotes.TwoThirdsMajority()
			if ok && (cs.isProposalComplete() || blockID.IsNil()) {
				cs.enterPrecommit(ctx, height, vote.Round)
			} else if prevotes.HasTwoThirdsAny() {
				cs.enterPrevoteWait(ctx, height, vote.Round)
			}

		case cs.Proposal != nil && 0 <= cs.Proposal.POLRound && cs.Proposal.POLRound == vote.Round:
			// If the proposal is now complete, enter prevote of cs.Round.
			if cs.isProposalComplete() {
				cs.enterPrevote(ctx, height, cs.Round)
			}
		}

	case tmproto.PrecommitType:
		precommits := cs.Votes.Precommits(vote.Round)
		cs.logger.Debug("added vote to precommit",
			"height", vote.Height,
			"round", vote.Round,
			"validator", vote.ValidatorAddress.String(),
			"vote_timestamp", vote.Timestamp,
			"data", precommits.LogString())

		blockID, ok := precommits.TwoThirdsMajority()
		if ok {
			// Executed as TwoThirdsMajority could be from a higher round
			cs.enterNewRound(ctx, height, vote.Round)
			cs.enterPrecommit(ctx, height, vote.Round)

			if !blockID.IsNil() {
				cs.enterCommit(ctx, height, vote.Round)
				if cs.bypassCommitTimeout() && precommits.HasAll() {
					cs.enterNewRound(ctx, cs.Height, 0)
				}
			} else {
				cs.enterPrecommitWait(ctx, height, vote.Round)
			}
		} else if cs.Round <= vote.Round && precommits.HasTwoThirdsAny() {
			cs.enterNewRound(ctx, height, vote.Round)
			cs.enterPrecommitWait(ctx, height, vote.Round)
		}

	default:
		panic(fmt.Sprintf("unexpected vote type %v", vote.Type))
	}

	return added, err
}

// CONTRACT: cs.privValidator is not nil.
func (cs *State) signVote(
	ctx context.Context,
	msgType tmproto.SignedMsgType,
	hash []byte,
	header types.PartSetHeader,
) (*types.Vote, error) {
	// Flush the WAL. Otherwise, we may not recompute the same vote to sign,
	// and the privValidator will refuse to sign anything.
	if err := cs.wal.FlushAndSync(); err != nil {
		return nil, err
	}

	if cs.privValidatorPubKey == nil {
		return nil, errPubKeyIsNotSet
	}

	addr := cs.privValidatorPubKey.Address()
	valIdx, _ := cs.Validators.GetByAddress(addr)

	vote := &types.Vote{
		ValidatorAddress: addr,
		ValidatorIndex:   valIdx,
		Height:           cs.Height,
		Round:            cs.Round,
		Timestamp:        tmtime.Now(),
		Type:             msgType,
		BlockID:          types.BlockID{Hash: hash, PartSetHeader: header},
	}

	// If the signedMessageType is for precommit,
	// use our local precommit Timeout as the max wait time for getting a singed commit. The same goes for prevote.
	timeout := cs.voteTimeout(cs.Round)

	switch msgType {
	case tmproto.PrecommitType:
		// if the signedMessage type is for a precommit, add VoteExtension
		ext, err := cs.blockExec.ExtendVote(ctx, vote)
		if err != nil {
			return nil, err
		}
		vote.Extension = ext
	default:
		timeout = time.Second
	}

	v := vote.ToProto()

	ctxto, cancel := context.WithTimeout(ctx, timeout)
	defer cancel()

	err := cs.privValidator.SignVote(ctxto, cs.state.ChainID, v)
	vote.Signature = v.Signature
	vote.ExtensionSignature = v.ExtensionSignature
	vote.Timestamp = v.Timestamp

	return vote, err
}

// sign the vote and publish on internalMsgQueue
func (cs *State) signAddVote(
	ctx context.Context,
	msgType tmproto.SignedMsgType,
	hash []byte,
	header types.PartSetHeader,
) *types.Vote {
	if cs.privValidator == nil { // the node does not have a key
		return nil
	}

	if cs.privValidatorPubKey == nil {
		// Vote won't be signed, but it's not critical.
		cs.logger.Error("signAddVote", "err", errPubKeyIsNotSet)
		return nil
	}

	// If the node not in the validator set, do nothing.
	if !cs.Validators.HasAddress(cs.privValidatorPubKey.Address()) {
		return nil
	}

	// TODO: pass pubKey to signVote
	vote, err := cs.signVote(ctx, msgType, hash, header)
	if err == nil {
		cs.sendInternalMessage(ctx, msgInfo{&VoteMessage{vote}, "", tmtime.Now()})
		cs.logger.Debug("signed and pushed vote", "height", cs.Height, "round", cs.Round, "vote", vote)
		return vote
	}

	cs.logger.Error("failed signing vote", "height", cs.Height, "round", cs.Round, "vote", vote, "err", err)
	return nil
}

// updatePrivValidatorPubKey get's the private validator public key and
// memoizes it. This func returns an error if the private validator is not
// responding or responds with an error.
func (cs *State) updatePrivValidatorPubKey(rctx context.Context) error {
	if cs.privValidator == nil {
		return nil
	}

	timeout := cs.voteTimeout(cs.Round)

	// no GetPubKey retry beyond the proposal/voting in RetrySignerClient
	if cs.Step >= cstypes.RoundStepPrecommit && cs.privValidatorType == types.RetrySignerClient {
		timeout = 0
	}

	// set context timeout depending on the configuration and the State step,
	// this helps in avoiding blocking of the remote signer connection.
	ctxto, cancel := context.WithTimeout(rctx, timeout)
	defer cancel()
	pubKey, err := cs.privValidator.GetPubKey(ctxto)
	if err != nil {
		return err
	}
	cs.privValidatorPubKey = pubKey
	return nil
}

// look back to check existence of the node's consensus votes before joining consensus
func (cs *State) checkDoubleSigningRisk(height int64) error {
	if cs.privValidator != nil && cs.privValidatorPubKey != nil && cs.config.DoubleSignCheckHeight > 0 && height > 0 {
		valAddr := cs.privValidatorPubKey.Address()
		doubleSignCheckHeight := cs.config.DoubleSignCheckHeight
		if doubleSignCheckHeight > height {
			doubleSignCheckHeight = height
		}

		for i := int64(1); i < doubleSignCheckHeight; i++ {
			lastCommit := cs.LoadCommit(height - i)
			if lastCommit != nil {
				for sigIdx, s := range lastCommit.Signatures {
					if s.BlockIDFlag == types.BlockIDFlagCommit && bytes.Equal(s.ValidatorAddress, valAddr) {
						cs.logger.Info("found signature from the same key", "sig", s, "idx", sigIdx, "height", height-i)
						return ErrSignatureFoundInPastBlocks
					}
				}
			}
		}
	}

	return nil
}

func (cs *State) calculatePrevoteMessageDelayMetrics() {
	if cs.Proposal == nil {
		return
	}
	ps := cs.Votes.Prevotes(cs.Round)
	pl := ps.List()

	sort.Slice(pl, func(i, j int) bool {
		return pl[i].Timestamp.Before(pl[j].Timestamp)
	})

	var votingPowerSeen int64
	for _, v := range pl {
		_, val := cs.Validators.GetByAddress(v.ValidatorAddress)
		votingPowerSeen += val.VotingPower
		if votingPowerSeen >= cs.Validators.TotalVotingPower()*2/3+1 {
			cs.metrics.QuorumPrevoteDelay.With("proposer_address", cs.Validators.GetProposer().Address.String()).Set(v.Timestamp.Sub(cs.Proposal.Timestamp).Seconds())
			break
		}
	}
	if ps.HasAll() {
		cs.metrics.FullPrevoteDelay.With("proposer_address", cs.Validators.GetProposer().Address.String()).Set(pl[len(pl)-1].Timestamp.Sub(cs.Proposal.Timestamp).Seconds())
	}
}

//---------------------------------------------------------

func CompareHRS(h1 int64, r1 int32, s1 cstypes.RoundStepType, h2 int64, r2 int32, s2 cstypes.RoundStepType) int {
	if h1 < h2 {
		return -1
	} else if h1 > h2 {
		return 1
	}
	if r1 < r2 {
		return -1
	} else if r1 > r2 {
		return 1
	}
	if s1 < s2 {
		return -1
	} else if s1 > s2 {
		return 1
	}
	return 0
}

// repairWalFile decodes messages from src (until the decoder errors) and
// writes them to dst.
func repairWalFile(src, dst string) error {
	in, err := os.Open(src)
	if err != nil {
		return err
	}
	defer in.Close()

	out, err := os.Create(dst)
	if err != nil {
		return err
	}
	defer out.Close()

	var (
		dec = NewWALDecoder(in)
		enc = NewWALEncoder(out)
	)

	// best-case repair (until first error is encountered)
	for {
		msg, err := dec.Decode()
		if err != nil {
			break
		}

		err = enc.Encode(msg)
		if err != nil {
			return fmt.Errorf("failed to encode msg: %w", err)
		}
	}

	return nil
}

func (cs *State) proposeTimeout(round int32) time.Duration {
	tp := cs.state.ConsensusParams.Timeout.TimeoutParamsOrDefaults()
	p := tp.Propose
	if cs.config.UnsafeProposeTimeoutOverride != 0 {
		p = cs.config.UnsafeProposeTimeoutOverride
	}
	pd := tp.ProposeDelta
	if cs.config.UnsafeProposeTimeoutDeltaOverride != 0 {
		pd = cs.config.UnsafeProposeTimeoutDeltaOverride
	}
	return time.Duration(
		p.Nanoseconds()+pd.Nanoseconds()*int64(round),
	) * time.Nanosecond
}

func (cs *State) voteTimeout(round int32) time.Duration {
	tp := cs.state.ConsensusParams.Timeout.TimeoutParamsOrDefaults()
	v := tp.Vote
	if cs.config.UnsafeVoteTimeoutOverride != 0 {
		v = cs.config.UnsafeVoteTimeoutOverride
	}
	vd := tp.VoteDelta
	if cs.config.UnsafeVoteTimeoutDeltaOverride != 0 {
		vd = cs.config.UnsafeVoteTimeoutDeltaOverride
	}
	return time.Duration(
		v.Nanoseconds()+vd.Nanoseconds()*int64(round),
	) * time.Nanosecond
}

func (cs *State) commitTime(t time.Time) time.Time {
	c := cs.state.ConsensusParams.Timeout.Commit
	if cs.config.UnsafeCommitTimeoutOverride != 0 {
		c = cs.config.UnsafeProposeTimeoutOverride
	}
	return t.Add(c)
}

func (cs *State) bypassCommitTimeout() bool {
	if cs.config.UnsafeBypassCommitTimeoutOverride != nil {
		return *cs.config.UnsafeBypassCommitTimeoutOverride
	}
	return cs.state.ConsensusParams.Timeout.BypassCommitTimeout
}

func (cs *State) calculateProposalTimestampDifferenceMetric() {
	if cs.Proposal != nil && cs.Proposal.POLRound == -1 {
		sp := cs.state.ConsensusParams.Synchrony.SynchronyParamsOrDefaults()
		isTimely := cs.Proposal.IsTimely(cs.ProposalReceiveTime, sp, cs.Round)
		cs.metrics.ProposalTimestampDifference.With("is_timely", fmt.Sprintf("%t", isTimely)).
			Observe(cs.ProposalReceiveTime.Sub(cs.Proposal.Timestamp).Seconds())
	}
}

// proposerWaitTime determines how long the proposer should wait to propose its next block.
// If the result is zero, a block can be proposed immediately.
//
// Block times must be monotonically increasing, so if the block time of the previous
// block is larger than the proposer's current time, then the proposer will sleep
// until its local clock exceeds the previous block time.
func proposerWaitTime(lt tmtime.Source, bt time.Time) time.Duration {
	t := lt.Now()
	if bt.After(t) {
		return bt.Sub(t)
	}
	return 0
}<|MERGE_RESOLUTION|>--- conflicted
+++ resolved
@@ -1390,7 +1390,6 @@
 	}
 
 	var commit *types.Commit
-	var votes []*types.Vote
 	switch {
 	case cs.Height == cs.state.InitialHeight:
 		// We're creating a proposal for the first block.
@@ -1400,7 +1399,6 @@
 	case cs.LastCommit.HasTwoThirdsMajority():
 		// Make the commit from LastCommit
 		commit = cs.LastCommit.MakeCommit()
-		votes = cs.LastCommit.GetVotes()
 
 	default: // This shouldn't happen.
 		cs.logger.Error("propose step; cannot propose anything without commit for the previous block")
@@ -1416,15 +1414,11 @@
 
 	proposerAddr := cs.privValidatorPubKey.Address()
 
-<<<<<<< HEAD
-	return cs.blockExec.CreateProposalBlock(ctx, cs.Height, cs.state, commit, proposerAddr, votes)
-=======
 	ret, err := cs.blockExec.CreateProposalBlock(ctx, cs.Height, cs.state, commit, proposerAddr, cs.LastCommit.GetVotes())
 	if err != nil {
 		panic(err)
 	}
 	return ret, nil
->>>>>>> 97f70217
 }
 
 // Enter: `timeoutPropose` after entering Propose.
