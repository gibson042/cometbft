--- conflicted
+++ resolved
@@ -9,59 +9,16 @@
 type RoutesMap map[string]*rpc.RPCFunc
 
 // Routes is a map of available routes.
-<<<<<<< HEAD
-var Routes = map[string]*rpc.RPCFunc{
-	// Event subscription. Note that subscribe, unsubscribe, and
-	// unsubscribe_all are only available via the websocket endpoint.
-	"events":          rpc.NewRPCFunc(Events, "filter,maxItems,before,after,waitTime"),
-	"subscribe":       rpc.NewWSRPCFunc(Subscribe, "query"),
-	"unsubscribe":     rpc.NewWSRPCFunc(Unsubscribe, "query"),
-	"unsubscribe_all": rpc.NewWSRPCFunc(UnsubscribeAll, ""),
-
-	// info API
-	"health":               rpc.NewRPCFunc(Health, ""),
-	"status":               rpc.NewRPCFunc(Status, ""),
-	"net_info":             rpc.NewRPCFunc(NetInfo, ""),
-	"blockchain":           rpc.NewRPCFunc(BlockchainInfo, "minHeight,maxHeight"),
-	"genesis":              rpc.NewRPCFunc(Genesis, ""),
-	"genesis_chunked":      rpc.NewRPCFunc(GenesisChunked, "chunk"),
-	"block":                rpc.NewRPCFunc(Block, "height"),
-	"block_by_hash":        rpc.NewRPCFunc(BlockByHash, "hash"),
-	"block_results":        rpc.NewRPCFunc(BlockResults, "height"),
-	"commit":               rpc.NewRPCFunc(Commit, "height"),
-	"header":               rpc.NewRPCFunc(Header, "height"),
-	"header_by_hash":       rpc.NewRPCFunc(HeaderByHash, "hash"),
-	"check_tx":             rpc.NewRPCFunc(CheckTx, "tx"),
-	"tx":                   rpc.NewRPCFunc(Tx, "hash,prove"),
-	"tx_search":            rpc.NewRPCFunc(TxSearch, "query,prove,page,per_page,order_by"),
-	"block_search":         rpc.NewRPCFunc(BlockSearch, "query,page,per_page,order_by"),
-	"validators":           rpc.NewRPCFunc(Validators, "height,page,per_page"),
-	"dump_consensus_state": rpc.NewRPCFunc(DumpConsensusState, ""),
-	"consensus_state":      rpc.NewRPCFunc(ConsensusState, ""),
-	"consensus_params":     rpc.NewRPCFunc(ConsensusParams, "height"),
-	"unconfirmed_txs":      rpc.NewRPCFunc(UnconfirmedTxs, "limit"),
-	"num_unconfirmed_txs":  rpc.NewRPCFunc(NumUnconfirmedTxs, ""),
-
-	// tx broadcast API
-	"broadcast_tx_commit": rpc.NewRPCFunc(BroadcastTxCommit, "tx"),
-	"broadcast_tx_sync":   rpc.NewRPCFunc(BroadcastTxSync, "tx"),
-	"broadcast_tx_async":  rpc.NewRPCFunc(BroadcastTxAsync, "tx"),
-
-	// abci API
-	"abci_query": rpc.NewRPCFunc(ABCIQuery, "path,data,height,prove"),
-	"abci_info":  rpc.NewRPCFunc(ABCIInfo, ""),
-
-	// evidence API
-	"broadcast_evidence": rpc.NewRPCFunc(BroadcastEvidence, "evidence"),
-=======
 func (env *Environment) GetRoutes() RoutesMap {
 	return RoutesMap{
-		// subscribe/unsubscribe are reserved for websocket events.
+		// Event subscription. Note that subscribe, unsubscribe, and
+		// unsubscribe_all are only available via the websocket endpoint.
+		"events":          rpc.NewRPCFunc(env.Events, "filter,maxItems,before,after,waitTime"),
 		"subscribe":       rpc.NewWSRPCFunc(env.Subscribe, "query"),
 		"unsubscribe":     rpc.NewWSRPCFunc(env.Unsubscribe, "query"),
 		"unsubscribe_all": rpc.NewWSRPCFunc(env.UnsubscribeAll, ""),
 
-		// info AP
+		// info API
 		"health":               rpc.NewRPCFunc(env.Health, ""),
 		"status":               rpc.NewRPCFunc(env.Status, ""),
 		"net_info":             rpc.NewRPCFunc(env.NetInfo, ""),
@@ -97,7 +54,6 @@
 		// evidence API
 		"broadcast_evidence": rpc.NewRPCFunc(env.BroadcastEvidence, "evidence"),
 	}
->>>>>>> fe8a7895
 }
 
 // AddUnsafeRoutes adds unsafe routes.
