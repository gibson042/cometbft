--- conflicted
+++ resolved
@@ -154,11 +154,7 @@
 
 // Extends a vote with application-injected data
 message RequestExtendVote {
-<<<<<<< HEAD
-  // the hash of the block  that this vote may be referring to
-=======
   // the hash of the block that this vote may be referring to
->>>>>>> 485ef362
   bytes hash = 1;
   // the height of the extended vote
   int64 height = 2;
